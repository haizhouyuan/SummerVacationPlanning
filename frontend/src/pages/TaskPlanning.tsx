import React, { useState, useEffect } from 'react';
import { useAuth } from '../contexts/AuthContext';
import { Task, DailyTask } from '../types';
import { apiService } from '../services/api';
import TaskCard from '../components/TaskCard';
import TaskTimeline from '../components/TaskTimeline';

const TaskPlanning: React.FC = () => {
  const { user } = useAuth();
  const [tasks, setTasks] = useState<Task[]>([]);
  const [selectedDate, setSelectedDate] = useState(new Date().toISOString().split('T')[0]);
  const [selectedTasks, setSelectedTasks] = useState<Task[]>([]);
  const [dailyTasks, setDailyTasks] = useState<DailyTask[]>([]);
  const [loading, setLoading] = useState(true);
  const [error, setError] = useState<string>('');
  const [planningTask, setPlanningTask] = useState(false);
  const [activeCategory, setActiveCategory] = useState<string>('all');
  const [recommendedTasks, setRecommendedTasks] = useState<any[]>([]);
  const [loadingRecommendations, setLoadingRecommendations] = useState(false);
  const [showCustomTaskForm, setShowCustomTaskForm] = useState(false);
  const [customTaskData, setCustomTaskData] = useState({
    title: '',
    description: '',
    category: 'other' as Task['category'],
    activity: '',
    difficulty: 'medium' as Task['difficulty'],
    estimatedTime: 30,
    points: 1,
    requiresEvidence: false,
    evidenceTypes: [] as ('text' | 'photo' | 'video')[],
    tags: [] as string[],
  });
  const [showScheduleForm, setShowScheduleForm] = useState(false);
  const [scheduleData, setScheduleData] = useState({
    plannedTime: '',
    plannedEndTime: '',
    reminderTime: '',
    priority: 'medium' as 'low' | 'medium' | 'high',
    timePreference: 'flexible' as 'morning' | 'afternoon' | 'evening' | 'flexible',
    isRecurring: false,
    recurringPattern: {
      type: 'daily' as 'daily' | 'weekly' | 'custom',
      daysOfWeek: [] as number[],
      interval: 1,
    },
    planningNotes: '',
  });

  const categories = [
    { key: 'all', label: '全部', emoji: '📋' },
    { key: 'reading', label: '语文阅读', emoji: '📚' },
    { key: 'learning', label: '学习', emoji: '🧠' },
    { key: 'exercise', label: '运动', emoji: '🏃‍♂️' },
    { key: 'creativity', label: '创意', emoji: '🎨' },
    { key: 'other', label: '其他', emoji: '⭐' },
  ];

  useEffect(() => {
    loadTasks();
    loadDailyTasks();
    loadRecommendations();
  }, [selectedDate]);

  const loadTasks = async () => {
    try {
      setLoading(true);
      setError('');
      const response = await apiService.getTasks();
      setTasks((response as any).data.tasks);
    } catch (error: any) {
      console.error('Error loading tasks:', error);
      setError(error.message || '加载任务列表失败，请重试');
    } finally {
      setLoading(false);
    }
  };

  const loadDailyTasks = async () => {
    try {
      const response = await apiService.getDailyTasks({ date: selectedDate });
      setDailyTasks((response as any).data.dailyTasks);
    } catch (error: any) {
      console.error('Error loading daily tasks:', error);
      setError(error.message || '加载每日任务失败，请重试');
    }
  };

  const loadRecommendations = async () => {
    try {
      setLoadingRecommendations(true);
      const response = await apiService.getRecommendedTasks({ limit: 3 });
      setRecommendedTasks((response as any).data?.recommendations || []);
    } catch (error: any) {
      console.error('Error loading recommendations:', error);
      // Don't show error for recommendations as it's not critical
    } finally {
      setLoadingRecommendations(false);
    }
  };

  const handleTaskSelect = (task: Task) => {
    setSelectedTasks(prev => {
      const isSelected = prev.find(t => t.id === task.id);
      if (isSelected) {
        return prev.filter(t => t.id !== task.id);
      } else {
        return [...prev, task];
      }
    });
  };

  const handlePlanTasks = async () => {
    if (selectedTasks.length === 0) return;

    // If user wants to schedule with specific time, show schedule form
    if (selectedTasks.length === 1 && !showScheduleForm) {
      setShowScheduleForm(true);
      return;
    }

    try {
      setPlanningTask(true);
      
      // Save the count before clearing the array
      const count = selectedTasks.length;
      
      for (const task of selectedTasks) {
        // Check if task is already planned for this date
        const existingTask = dailyTasks.find(dt => dt.taskId === task.id);
        if (!existingTask) {
          const taskSchedule = {
            taskId: task.id,
            date: selectedDate,
            notes: scheduleData.planningNotes || `计划于 ${selectedDate} 完成`,
            plannedTime: scheduleData.plannedTime || undefined,
            plannedEndTime: scheduleData.plannedEndTime || undefined,
            reminderTime: scheduleData.reminderTime || undefined,
            priority: scheduleData.priority,
            timePreference: scheduleData.timePreference,
            isRecurring: scheduleData.isRecurring,
            recurringPattern: scheduleData.isRecurring ? scheduleData.recurringPattern : undefined,
          };
          
          await apiService.createDailyTask(taskSchedule);
        }
      }

      setSelectedTasks([]);
      setShowScheduleForm(false);
      setScheduleData({
        plannedTime: '',
        plannedEndTime: '',
        reminderTime: '',
        priority: 'medium',
        timePreference: 'flexible',
        isRecurring: false,
        recurringPattern: {
          type: 'daily',
          daysOfWeek: [],
          interval: 1,
        },
        planningNotes: '',
      });
      await loadDailyTasks();
      
      // Show success message with correct count
      alert(`成功规划了 ${count} 个任务！`);
    } catch (error) {
      console.error('Error planning tasks:', error);
      alert('规划任务时出现错误，请重试');
    } finally {
      setPlanningTask(false);
    }
  };

  const filteredTasks = activeCategory === 'all' 
    ? tasks 
    : tasks.filter(task => task.category === activeCategory);

  const isTaskPlanned = (task: Task) => {
    return dailyTasks.some(dt => dt.taskId === task.id);
  };

  const getTotalPoints = () => {
    return selectedTasks.reduce((sum, task) => sum + task.points, 0);
  };

  const getTotalTime = () => {
    return selectedTasks.reduce((sum, task) => sum + task.estimatedTime, 0);
  };

<<<<<<< HEAD
  const handleCreateCustomTask = async () => {
    try {
      if (!customTaskData.title || !customTaskData.description || !customTaskData.activity) {
        alert('请填写任务名称、描述和活动类型');
        return;
      }

      const taskPayload = {
        ...customTaskData,
        isPublic: false, // Student-created tasks are private by default
      };

      const response: any = await apiService.createTask(taskPayload);
      
      if (response.success) {
        alert('自定义任务创建成功！');
        setShowCustomTaskForm(false);
        setCustomTaskData({
          title: '',
          description: '',
          category: 'other',
          activity: '',
          difficulty: 'medium',
          estimatedTime: 30,
          points: 1,
          requiresEvidence: false,
          evidenceTypes: [],
          tags: [],
        });
        await loadTasks(); // Reload tasks to include the new custom task
      } else {
        alert(response.error || '创建任务失败');
      }
    } catch (error) {
      console.error('Error creating custom task:', error);
      alert('创建任务时出现错误，请重试');
    }
  };

  const updateCustomTaskData = (field: string, value: any) => {
    setCustomTaskData(prev => ({
      ...prev,
      [field]: value
    }));
=======
  const handleTaskUpdate = (taskId: string, updates: Partial<DailyTask>) => {
    setDailyTasks(prev => prev.map(task => 
      task.id === taskId ? { ...task, ...updates } : task
    ));
>>>>>>> d31c0148
  };

  if (!user) {
    return <div className="min-h-screen bg-gradient-to-br from-primary-100 to-secondary-100 flex items-center justify-center">
      <div className="text-center">
        <div className="animate-spin rounded-full h-32 w-32 border-b-2 border-primary-600 mx-auto"></div>
        <p className="mt-4 text-lg text-gray-600">加载中...</p>
      </div>
    </div>;
  }

  return (
    <div className="min-h-screen bg-gradient-to-br from-primary-100 to-secondary-100">
      {/* Header */}
      <div className="bg-white shadow-sm">
        <div className="max-w-7xl mx-auto px-3 sm:px-4 lg:px-6 xl:px-8">
          <div className="flex justify-between items-center py-4 sm:py-6">
            <div className="flex items-center flex-1 min-w-0">
              <div className="h-10 w-10 sm:h-12 sm:w-12 bg-primary-500 rounded-full flex items-center justify-center flex-shrink-0">
                <span className="text-white text-lg sm:text-xl font-bold">📅</span>
              </div>
              <div className="ml-3 sm:ml-4 min-w-0">
                <h1 className="text-xl sm:text-2xl font-bold text-gray-900 truncate">任务规划</h1>
                <p className="text-sm text-gray-600 hidden sm:block">选择今日要完成的任务</p>
              </div>
            </div>
            <div className="flex items-center space-x-2 sm:space-x-4 flex-shrink-0">
              <div className="text-right hidden sm:block">
                <p className="text-sm font-medium text-gray-900 truncate max-w-[100px] lg:max-w-none">{user.displayName}</p>
                <p className="text-xs text-gray-500">{user.points} 积分</p>
              </div>
            </div>
          </div>
        </div>
      </div>

<<<<<<< HEAD
      <div className="max-w-7xl mx-auto px-3 sm:px-4 lg:px-6 xl:px-8 py-4 sm:py-6 lg:py-8">
        <div className="grid grid-cols-1 lg:grid-cols-4 gap-4 sm:gap-6">
          {/* Sidebar - Planning Info */}
=======
      <div className="max-w-7xl mx-auto px-4 sm:px-6 lg:px-8 py-8">
        <div className="grid grid-cols-1 lg:grid-cols-4 gap-6">
          {/* Left Sidebar - Task Selection */}
>>>>>>> d31c0148
          <div className="lg:col-span-1">
            <div className="bg-white rounded-xl shadow-sm p-4 sm:p-6 lg:sticky lg:top-6">
              <h3 className="text-base sm:text-lg font-semibold text-gray-900 mb-3 sm:mb-4">📅 日期选择</h3>
              <input
                type="date"
                value={selectedDate}
                onChange={(e) => setSelectedDate(e.target.value)}
                className="w-full px-3 py-3 sm:py-2 border border-gray-300 rounded-lg focus:outline-none focus:ring-2 focus:ring-primary-500 focus:border-primary-500 text-base sm:text-sm"
                min={new Date().toISOString().split('T')[0]}
              />

<<<<<<< HEAD
              {selectedTasks.length > 0 && (
                <div className="mt-6">
                  <h4 className="text-sm sm:text-md font-semibold text-gray-900 mb-3">✅ 已选任务</h4>
                  <div className="space-y-2">
                    {selectedTasks.map((task) => (
                      <div key={task.id} className="flex items-center justify-between p-2 bg-primary-50 rounded-lg">
                        <div className="flex-1">
                          <span className="text-sm text-gray-700 truncate">{task.title}</span>
                          <div className="text-xs text-gray-500">
                            {task.points}分 • {task.estimatedTime}分钟
                          </div>
                        </div>
                        <button
                          onClick={() => handleTaskSelect(task)}
                          className="text-red-500 hover:text-red-700 ml-2 text-sm"
                        >
                          移除
                        </button>
                      </div>
                    ))}
                  </div>
=======
              {/* Category Filter */}
              <div className="mt-6">
                <h4 className="text-md font-semibold text-gray-900 mb-3">📋 任务分类</h4>
                <div className="flex flex-wrap gap-1">
                  {categories.map((category) => (
                    <button
                      key={category.key}
                      onClick={() => setActiveCategory(category.key)}
                      className={`flex items-center space-x-1 px-2 py-1 text-xs rounded-md transition-colors duration-200 ${
                        activeCategory === category.key
                          ? 'bg-primary-600 text-white'
                          : 'bg-gray-100 text-gray-700 hover:bg-gray-200'
                      }`}
                    >
                      <span>{category.emoji}</span>
                      <span className="font-medium">{category.label}</span>
                    </button>
                  ))}
                </div>
              </div>
>>>>>>> d31c0148

              {/* Available Tasks */}
              <div className="mt-6">
                <h4 className="text-md font-semibold text-gray-900 mb-3">🎯 可用任务</h4>
                <div className="space-y-2 max-h-64 overflow-y-auto">
                  {loading ? (
                    <div className="text-center py-4">
                      <div className="animate-spin rounded-full h-6 w-6 border-b-2 border-primary-600 mx-auto"></div>
                      <p className="mt-2 text-xs text-gray-600">加载中...</p>
                    </div>
                  ) : filteredTasks.length === 0 ? (
                    <div className="text-center py-4">
                      <div className="text-2xl mb-2">📝</div>
                      <p className="text-xs text-gray-600">该分类下暂无任务</p>
                    </div>
<<<<<<< HEAD
                  </div>

                  {/* Time Planning Form */}
                  {showScheduleForm && selectedTasks.length === 1 && (
                    <div className="mt-4 p-3 bg-blue-50 rounded-lg border border-blue-200">
                      <h5 className="text-sm font-semibold text-gray-900 mb-3">⏰ 时间规划</h5>
                      
                      <div className="space-y-3">
                        <div>
                          <label className="block text-xs font-medium text-gray-700 mb-1">开始时间</label>
                          <input
                            type="time"
                            value={scheduleData.plannedTime}
                            onChange={(e) => setScheduleData(prev => ({ ...prev, plannedTime: e.target.value }))}
                            className="w-full px-2 py-1 text-sm border border-gray-300 rounded focus:outline-none focus:ring-1 focus:ring-primary-500"
                          />
                        </div>
                        
                        <div>
                          <label className="block text-xs font-medium text-gray-700 mb-1">结束时间 (可选)</label>
                          <input
                            type="time"
                            value={scheduleData.plannedEndTime}
                            onChange={(e) => setScheduleData(prev => ({ ...prev, plannedEndTime: e.target.value }))}
                            className="w-full px-2 py-1 text-sm border border-gray-300 rounded focus:outline-none focus:ring-1 focus:ring-primary-500"
                          />
                        </div>
                        
                        <div>
                          <label className="block text-xs font-medium text-gray-700 mb-1">优先级</label>
                          <select
                            value={scheduleData.priority}
                            onChange={(e) => setScheduleData(prev => ({ ...prev, priority: e.target.value as any }))}
                            className="w-full px-2 py-1 text-sm border border-gray-300 rounded focus:outline-none focus:ring-1 focus:ring-primary-500"
                          >
                            <option value="low">低</option>
                            <option value="medium">中</option>
                            <option value="high">高</option>
                          </select>
                        </div>
                        
                        <div>
                          <label className="flex items-center space-x-2">
                            <input
                              type="checkbox"
                              checked={scheduleData.isRecurring}
                              onChange={(e) => setScheduleData(prev => ({ ...prev, isRecurring: e.target.checked }))}
                              className="rounded border-gray-300 text-primary-600 focus:ring-primary-500"
                            />
                            <span className="text-xs text-gray-700">重复任务</span>
                          </label>
                        </div>
                        
                        {scheduleData.isRecurring && (
                          <div>
                            <label className="block text-xs font-medium text-gray-700 mb-1">重复频率</label>
                            <select
                              value={scheduleData.recurringPattern.type}
                              onChange={(e) => setScheduleData(prev => ({ 
                                ...prev, 
                                recurringPattern: { ...prev.recurringPattern, type: e.target.value as any }
                              }))}
                              className="w-full px-2 py-1 text-sm border border-gray-300 rounded focus:outline-none focus:ring-1 focus:ring-primary-500"
                            >
                              <option value="daily">每天</option>
                              <option value="weekly">每周</option>
                              <option value="custom">自定义</option>
                            </select>
                          </div>
                        )}
                        
                        <div>
                          <label className="block text-xs font-medium text-gray-700 mb-1">备注</label>
                          <textarea
                            value={scheduleData.planningNotes}
                            onChange={(e) => setScheduleData(prev => ({ ...prev, planningNotes: e.target.value }))}
                            placeholder="添加计划备注..."
                            rows={2}
                            className="w-full px-2 py-1 text-sm border border-gray-300 rounded focus:outline-none focus:ring-1 focus:ring-primary-500"
                          />
                        </div>
                        
                        <div className="flex gap-2 pt-2">
                          <button
                            onClick={handlePlanTasks}
                            disabled={planningTask}
                            className="flex-1 bg-primary-600 text-white py-2 px-3 rounded text-sm hover:bg-primary-700 disabled:opacity-50"
                          >
                            确认
                          </button>
                          <button
                            onClick={() => setShowScheduleForm(false)}
                            className="flex-1 bg-gray-200 text-gray-700 py-2 px-3 rounded text-sm hover:bg-gray-300"
                          >
                            取消
                          </button>
                        </div>
                      </div>
                    </div>
                  )}

                  <button
                    onClick={handlePlanTasks}
                    disabled={planningTask}
                    className="w-full mt-4 bg-primary-600 hover:bg-primary-700 disabled:opacity-50 text-white py-3 sm:py-2 px-4 rounded-lg font-medium transition-colors duration-200 min-h-[48px] sm:min-h-[auto]"
                  >
                    {planningTask ? '规划中...' : 
                     selectedTasks.length === 1 && !showScheduleForm ? `设置时间规划 (${selectedTasks.length}个任务)` :
                     `确认规划 (${selectedTasks.length}个任务)`}
                  </button>
                </div>
              )}

              {/* Today's planned tasks */}
              {dailyTasks.length > 0 && (
                <div className="mt-6">
                  <h4 className="text-sm sm:text-md font-semibold text-gray-900 mb-3">📋 今日计划 ({dailyTasks.length})</h4>
                  <div className="space-y-2">
                    {dailyTasks.map((dailyTask) => (
                      <div key={dailyTask.id} className="p-2 bg-success-50 rounded-lg">
                        <div className="flex items-center justify-between mb-1">
                          <span className="text-sm text-gray-700 font-medium">{dailyTask.task?.title}</span>
                          <span className={`text-xs px-2 py-1 rounded-full ${
                            dailyTask.status === 'completed' ? 'bg-green-100 text-green-700' :
                            dailyTask.status === 'in_progress' ? 'bg-blue-100 text-blue-700' :
                            'bg-gray-100 text-gray-700'
                          }`}>
                            {dailyTask.status === 'completed' ? '✅已完成' :
                             dailyTask.status === 'in_progress' ? '⏳进行中' : '📋计划中'}
                          </span>
                        </div>
                        <div className="text-xs text-gray-500">
                          {dailyTask.task?.points}分 • {dailyTask.task?.estimatedTime}分钟
                          {dailyTask.approvalStatus && (
                            <span className={`ml-2 px-1 py-0.5 rounded text-xs ${
                              dailyTask.approvalStatus === 'approved' ? 'bg-green-50 text-green-600' :
                              dailyTask.approvalStatus === 'rejected' ? 'bg-red-50 text-red-600' :
                              'bg-yellow-50 text-yellow-600'
                            }`}>
                              {dailyTask.approvalStatus === 'approved' ? '已通过' :
                               dailyTask.approvalStatus === 'rejected' ? '已拒绝' : '待审批'}
                            </span>
                          )}
                        </div>
                      </div>
                    ))}
                  </div>
                </div>
              )}
            </div>
          </div>

          {/* Main Content - Task Selection */}
          <div className="lg:col-span-3">
            {/* Category Filter */}
            <div className="bg-white rounded-xl shadow-sm p-3 sm:p-4 mb-4 sm:mb-6">
              <div className="flex flex-wrap gap-2 mb-3">
                {categories.map((category) => (
                  <button
                    key={category.key}
                    onClick={() => setActiveCategory(category.key)}
                    className={`flex items-center space-x-2 px-3 sm:px-4 py-2 sm:py-2 rounded-lg transition-colors duration-200 min-h-[44px] sm:min-h-[auto] ${
                      activeCategory === category.key
                        ? 'bg-primary-600 text-white'
                        : 'bg-gray-100 text-gray-700 hover:bg-gray-200'
                    }`}
                  >
                    <span>{category.emoji}</span>
                    <span className="text-xs sm:text-sm font-medium">{category.label}</span>
                  </button>
                ))}
              </div>
              
              {/* Custom Task Button */}
              {user?.role === 'student' && (
                <div className="pt-3 border-t border-gray-200">
                  <button
                    onClick={() => setShowCustomTaskForm(!showCustomTaskForm)}
                    className="flex items-center space-x-2 px-4 py-2 bg-green-100 text-green-700 rounded-lg hover:bg-green-200 transition-colors duration-200"
                  >
                    <span>➕</span>
                    <span className="text-sm font-medium">自定义任务</span>
                  </button>
                </div>
              )}
            </div>

            {/* Custom Task Form */}
            {showCustomTaskForm && user?.role === 'student' && (
              <div className="bg-white rounded-xl shadow-sm p-4 sm:p-6 mb-4 sm:mb-6">
                <h3 className="text-lg font-semibold text-gray-900 mb-4">✨ 创建自定义任务</h3>
                
                <div className="grid grid-cols-1 sm:grid-cols-2 gap-4">
                  <div className="sm:col-span-2">
                    <label className="block text-sm font-medium text-gray-700 mb-2">任务名称</label>
                    <input
                      type="text"
                      value={customTaskData.title}
                      onChange={(e) => updateCustomTaskData('title', e.target.value)}
                      placeholder="请输入任务名称"
                      className="w-full px-3 py-2 border border-gray-300 rounded-md focus:outline-none focus:ring-2 focus:ring-primary-500"
                    />
                  </div>
                  
                  <div className="sm:col-span-2">
                    <label className="block text-sm font-medium text-gray-700 mb-2">任务描述</label>
                    <textarea
                      value={customTaskData.description}
                      onChange={(e) => updateCustomTaskData('description', e.target.value)}
                      placeholder="请描述任务的具体内容和要求"
                      rows={3}
                      className="w-full px-3 py-2 border border-gray-300 rounded-md focus:outline-none focus:ring-2 focus:ring-primary-500"
                    />
                  </div>
                  
                  <div>
                    <label className="block text-sm font-medium text-gray-700 mb-2">任务类别</label>
                    <select
                      value={customTaskData.category}
                      onChange={(e) => updateCustomTaskData('category', e.target.value)}
                      className="w-full px-3 py-2 border border-gray-300 rounded-md focus:outline-none focus:ring-2 focus:ring-primary-500"
                    >
                      <option value="reading">阅读</option>
                      <option value="learning">学习</option>
                      <option value="exercise">运动</option>
                      <option value="creativity">创意</option>
                      <option value="chores">家务</option>
                      <option value="other">其他</option>
                    </select>
                  </div>
                  
                  <div>
                    <label className="block text-sm font-medium text-gray-700 mb-2">活动类型</label>
                    <input
                      type="text"
                      value={customTaskData.activity}
                      onChange={(e) => updateCustomTaskData('activity', e.target.value)}
                      placeholder="如: reading_custom, exercise_custom"
                      className="w-full px-3 py-2 border border-gray-300 rounded-md focus:outline-none focus:ring-2 focus:ring-primary-500"
                    />
                  </div>
                  
                  <div>
                    <label className="block text-sm font-medium text-gray-700 mb-2">难度等级</label>
                    <select
                      value={customTaskData.difficulty}
                      onChange={(e) => updateCustomTaskData('difficulty', e.target.value)}
                      className="w-full px-3 py-2 border border-gray-300 rounded-md focus:outline-none focus:ring-2 focus:ring-primary-500"
                    >
                      <option value="easy">简单</option>
                      <option value="medium">中等</option>
                      <option value="hard">困难</option>
                    </select>
                  </div>
                  
                  <div>
                    <label className="block text-sm font-medium text-gray-700 mb-2">预估时间(分钟)</label>
                    <input
                      type="number"
                      value={customTaskData.estimatedTime}
                      onChange={(e) => updateCustomTaskData('estimatedTime', parseInt(e.target.value) || 30)}
                      min={5}
                      max={300}
                      className="w-full px-3 py-2 border border-gray-300 rounded-md focus:outline-none focus:ring-2 focus:ring-primary-500"
                    />
                  </div>
                  
                  <div>
                    <label className="block text-sm font-medium text-gray-700 mb-2">建议积分</label>
                    <input
                      type="number"
                      value={customTaskData.points}
                      onChange={(e) => updateCustomTaskData('points', parseInt(e.target.value) || 1)}
                      min={1}
                      max={50}
                      className="w-full px-3 py-2 border border-gray-300 rounded-md focus:outline-none focus:ring-2 focus:ring-primary-500"
                    />
                  </div>
                  
                  <div>
                    <label className="flex items-center space-x-2">
                      <input
                        type="checkbox"
                        checked={customTaskData.requiresEvidence}
                        onChange={(e) => updateCustomTaskData('requiresEvidence', e.target.checked)}
                        className="rounded border-gray-300 text-primary-600 focus:ring-primary-500"
                      />
                      <span className="text-sm text-gray-700">需要提交证据</span>
                    </label>
                  </div>
                </div>
                
                <div className="flex gap-3 mt-6">
                  <button
                    onClick={handleCreateCustomTask}
                    className="flex-1 bg-primary-600 text-white py-2 px-4 rounded-lg hover:bg-primary-700 transition-colors duration-200"
                  >
                    创建任务
                  </button>
                  <button
                    onClick={() => setShowCustomTaskForm(false)}
                    className="flex-1 bg-gray-200 text-gray-700 py-2 px-4 rounded-lg hover:bg-gray-300 transition-colors duration-200"
                  >
                    取消
                  </button>
                </div>
                
                <div className="mt-4 p-3 bg-blue-50 border border-blue-200 rounded-lg">
                  <p className="text-blue-800 text-sm">
                    💡 <strong>提示：</strong>自定义任务将仅对您可见。家长可以在管理界面中查看和调整您创建的任务规则。
                  </p>
                </div>
              </div>
            )}

            {/* Intelligent Recommendations */}
            {recommendedTasks.length > 0 && (
              <div className="bg-white rounded-xl shadow-sm p-4 sm:p-6 mb-4 sm:mb-6">
                <div className="flex items-center mb-4">
                  <span className="text-2xl mr-3">🤖</span>
                  <div>
                    <h3 className="text-base sm:text-lg font-semibold text-gray-900">智能推荐</h3>
                    <p className="text-xs sm:text-sm text-gray-600">基于您的偏好和历史数据精选任务</p>
                  </div>
                </div>
                
                {loadingRecommendations ? (
                  <div className="flex items-center justify-center py-8">
                    <div className="animate-spin rounded-full h-8 w-8 border-b-2 border-primary-600"></div>
                    <span className="ml-3 text-gray-600">生成推荐中...</span>
                  </div>
                ) : (
                  <div className="grid grid-cols-1 sm:grid-cols-2 lg:grid-cols-3 gap-3 sm:gap-4">
                    {recommendedTasks.map((recommendation, index) => (
                      <div key={recommendation.task.id} className="border border-primary-200 rounded-lg p-3 sm:p-4 bg-gradient-to-br from-primary-50 to-white hover:shadow-md transition-shadow duration-200">
                        <div className="flex items-start justify-between mb-3">
                          <div className="flex-1">
                            <h4 className="font-medium text-gray-900 mb-1">{recommendation.task.title}</h4>
                            <p className="text-sm text-gray-600 mb-2">{recommendation.task.description}</p>
                            <div className="flex items-center space-x-3 text-xs text-gray-500">
                              <span className="flex items-center">
                                <span className="mr-1">⭐</span>
                                {recommendation.task.points}分
                              </span>
                              <span className="flex items-center">
                                <span className="mr-1">⏱️</span>
                                {recommendation.task.estimatedTime}分钟
=======
                  ) : (
                    filteredTasks.map((task) => (
                      <div
                        key={task.id}
                        draggable={!isTaskPlanned(task)}
                        onDragStart={(e) => {
                          if (!isTaskPlanned(task)) {
                            e.dataTransfer.setData('application/json', JSON.stringify(task));
                            e.dataTransfer.effectAllowed = 'copy';
                          } else {
                            e.preventDefault();
                          }
                        }}
                        className={`p-3 rounded-lg border-2 border-dashed transition-colors duration-200 ${
                          isTaskPlanned(task) 
                            ? 'border-gray-200 bg-gray-50 opacity-50 cursor-not-allowed' 
                            : 'border-gray-300 bg-white cursor-move hover:border-primary-400 hover:bg-primary-50'
                        }`}
                      >
                        <div className="flex items-center space-x-2 mb-2">
                          <span className="text-lg">
                            {categories.find(c => c.key === task.category)?.emoji || '⭐'}
                          </span>
                          <div className="flex-1 min-w-0">
                            <h5 className="font-medium text-gray-900 truncate text-sm">
                              {task.title}
                            </h5>
                            <div className="flex items-center justify-between mt-1">
                              <span className="text-xs text-gray-500">
                                {task.estimatedTime}分钟
>>>>>>> d31c0148
                              </span>
                              <span className="text-xs font-medium text-primary-600">
                                {task.points}分
                              </span>
                            </div>
                          </div>
<<<<<<< HEAD
                          <div className="ml-3 text-right">
                            <div className="text-xs font-medium text-primary-600 mb-1">
                              匹配度 {Math.round(recommendation.score * 100)}%
                            </div>
                            <button
                              onClick={() => handleTaskSelect(recommendation.task)}
                              disabled={selectedTasks.some(t => t.id === recommendation.task.id) || isTaskPlanned(recommendation.task)}
                              className={`px-3 py-2 sm:py-1 rounded-full text-xs font-medium transition-colors duration-200 min-h-[32px] sm:min-h-[auto] ${
                                selectedTasks.some(t => t.id === recommendation.task.id) || isTaskPlanned(recommendation.task)
                                  ? 'bg-gray-100 text-gray-400 cursor-not-allowed'
                                  : 'bg-primary-600 text-white hover:bg-primary-700'
                              }`}
                            >
                              {selectedTasks.some(t => t.id === recommendation.task.id) ? '已选择' : 
                               isTaskPlanned(recommendation.task) ? '已规划' : '选择'}
                            </button>
                          </div>
                        </div>
                        
                        <div className="bg-white rounded-lg p-3 border border-gray-100">
                          <div className="flex items-start">
                            <span className="text-sm mr-2">💡</span>
                            <p className="text-xs text-gray-700 leading-relaxed">{recommendation.reason}</p>
                          </div>
=======
>>>>>>> d31c0148
                        </div>
                        {isTaskPlanned(task) && (
                          <div className="text-xs text-gray-500 text-center">已安排</div>
                        )}
                      </div>
                    ))
                  )}
                </div>
              </div>

<<<<<<< HEAD
            {/* Task Grid */}
            {loading ? (
              <div className="text-center py-12">
                <div className="animate-spin rounded-full h-16 w-16 border-b-2 border-primary-600 mx-auto"></div>
                <p className="mt-4 text-gray-600">加载任务中...</p>
              </div>
            ) : filteredTasks.length === 0 ? (
              <div className="text-center py-12">
                <div className="text-6xl mb-4">📝</div>
                <h3 className="text-xl font-semibold text-gray-900 mb-2">暂无任务</h3>
                <p className="text-gray-600">该分类下暂时没有可用的任务</p>
              </div>
            ) : (
              <div className="grid grid-cols-1 sm:grid-cols-2 lg:grid-cols-2 xl:grid-cols-3 gap-3 sm:gap-4">
                {filteredTasks.map((task) => (
                  <TaskCard
                    key={task.id}
                    task={task}
                    onSelect={handleTaskSelect}
                    isSelected={selectedTasks.some(t => t.id === task.id) || isTaskPlanned(task)}
                    showActions={false}
                    className={isTaskPlanned(task) ? 'opacity-50 pointer-events-none' : ''}
                  />
                ))}
=======
              {/* Instructions */}
              <div className="mt-6 p-3 bg-blue-50 rounded-lg">
                <div className="text-xs text-blue-800">
                  <p className="font-medium mb-1">💡 使用提示：</p>
                  <p>• 拖拽任务到时间轴安排时间</p>
                  <p>• 点击时间槽快速创建新任务</p>
                </div>
>>>>>>> d31c0148
              </div>
            </div>
          </div>

          {/* Right Side - Timeline */}
          <div className="lg:col-span-3">
            <TaskTimeline
              date={selectedDate}
              dailyTasks={dailyTasks}
              onTaskUpdate={handleTaskUpdate}
              onRefresh={loadDailyTasks}
            />
          </div>
        </div>
      </div>
    </div>
  );
};

export default TaskPlanning;<|MERGE_RESOLUTION|>--- conflicted
+++ resolved
@@ -1,834 +1,295 @@
-import React, { useState, useEffect } from 'react';
-import { useAuth } from '../contexts/AuthContext';
-import { Task, DailyTask } from '../types';
-import { apiService } from '../services/api';
-import TaskCard from '../components/TaskCard';
-import TaskTimeline from '../components/TaskTimeline';
-
-const TaskPlanning: React.FC = () => {
-  const { user } = useAuth();
-  const [tasks, setTasks] = useState<Task[]>([]);
-  const [selectedDate, setSelectedDate] = useState(new Date().toISOString().split('T')[0]);
-  const [selectedTasks, setSelectedTasks] = useState<Task[]>([]);
-  const [dailyTasks, setDailyTasks] = useState<DailyTask[]>([]);
-  const [loading, setLoading] = useState(true);
-  const [error, setError] = useState<string>('');
-  const [planningTask, setPlanningTask] = useState(false);
-  const [activeCategory, setActiveCategory] = useState<string>('all');
-  const [recommendedTasks, setRecommendedTasks] = useState<any[]>([]);
-  const [loadingRecommendations, setLoadingRecommendations] = useState(false);
-  const [showCustomTaskForm, setShowCustomTaskForm] = useState(false);
-  const [customTaskData, setCustomTaskData] = useState({
-    title: '',
-    description: '',
-    category: 'other' as Task['category'],
-    activity: '',
-    difficulty: 'medium' as Task['difficulty'],
-    estimatedTime: 30,
-    points: 1,
-    requiresEvidence: false,
-    evidenceTypes: [] as ('text' | 'photo' | 'video')[],
-    tags: [] as string[],
-  });
-  const [showScheduleForm, setShowScheduleForm] = useState(false);
-  const [scheduleData, setScheduleData] = useState({
-    plannedTime: '',
-    plannedEndTime: '',
-    reminderTime: '',
-    priority: 'medium' as 'low' | 'medium' | 'high',
-    timePreference: 'flexible' as 'morning' | 'afternoon' | 'evening' | 'flexible',
-    isRecurring: false,
-    recurringPattern: {
-      type: 'daily' as 'daily' | 'weekly' | 'custom',
-      daysOfWeek: [] as number[],
-      interval: 1,
-    },
-    planningNotes: '',
-  });
-
-  const categories = [
-    { key: 'all', label: '全部', emoji: '📋' },
-    { key: 'reading', label: '语文阅读', emoji: '📚' },
-    { key: 'learning', label: '学习', emoji: '🧠' },
-    { key: 'exercise', label: '运动', emoji: '🏃‍♂️' },
-    { key: 'creativity', label: '创意', emoji: '🎨' },
-    { key: 'other', label: '其他', emoji: '⭐' },
-  ];
-
-  useEffect(() => {
-    loadTasks();
-    loadDailyTasks();
-    loadRecommendations();
-  }, [selectedDate]);
-
-  const loadTasks = async () => {
-    try {
-      setLoading(true);
-      setError('');
-      const response = await apiService.getTasks();
-      setTasks((response as any).data.tasks);
-    } catch (error: any) {
-      console.error('Error loading tasks:', error);
-      setError(error.message || '加载任务列表失败，请重试');
-    } finally {
-      setLoading(false);
-    }
-  };
-
-  const loadDailyTasks = async () => {
-    try {
-      const response = await apiService.getDailyTasks({ date: selectedDate });
-      setDailyTasks((response as any).data.dailyTasks);
-    } catch (error: any) {
-      console.error('Error loading daily tasks:', error);
-      setError(error.message || '加载每日任务失败，请重试');
-    }
-  };
-
-  const loadRecommendations = async () => {
-    try {
-      setLoadingRecommendations(true);
-      const response = await apiService.getRecommendedTasks({ limit: 3 });
-      setRecommendedTasks((response as any).data?.recommendations || []);
-    } catch (error: any) {
-      console.error('Error loading recommendations:', error);
-      // Don't show error for recommendations as it's not critical
-    } finally {
-      setLoadingRecommendations(false);
-    }
-  };
-
-  const handleTaskSelect = (task: Task) => {
-    setSelectedTasks(prev => {
-      const isSelected = prev.find(t => t.id === task.id);
-      if (isSelected) {
-        return prev.filter(t => t.id !== task.id);
-      } else {
-        return [...prev, task];
-      }
-    });
-  };
-
-  const handlePlanTasks = async () => {
-    if (selectedTasks.length === 0) return;
-
-    // If user wants to schedule with specific time, show schedule form
-    if (selectedTasks.length === 1 && !showScheduleForm) {
-      setShowScheduleForm(true);
-      return;
-    }
-
-    try {
-      setPlanningTask(true);
-      
-      // Save the count before clearing the array
-      const count = selectedTasks.length;
-      
-      for (const task of selectedTasks) {
-        // Check if task is already planned for this date
-        const existingTask = dailyTasks.find(dt => dt.taskId === task.id);
-        if (!existingTask) {
-          const taskSchedule = {
-            taskId: task.id,
-            date: selectedDate,
-            notes: scheduleData.planningNotes || `计划于 ${selectedDate} 完成`,
-            plannedTime: scheduleData.plannedTime || undefined,
-            plannedEndTime: scheduleData.plannedEndTime || undefined,
-            reminderTime: scheduleData.reminderTime || undefined,
-            priority: scheduleData.priority,
-            timePreference: scheduleData.timePreference,
-            isRecurring: scheduleData.isRecurring,
-            recurringPattern: scheduleData.isRecurring ? scheduleData.recurringPattern : undefined,
-          };
-          
-          await apiService.createDailyTask(taskSchedule);
-        }
-      }
-
-      setSelectedTasks([]);
-      setShowScheduleForm(false);
-      setScheduleData({
-        plannedTime: '',
-        plannedEndTime: '',
-        reminderTime: '',
-        priority: 'medium',
-        timePreference: 'flexible',
-        isRecurring: false,
-        recurringPattern: {
-          type: 'daily',
-          daysOfWeek: [],
-          interval: 1,
-        },
-        planningNotes: '',
-      });
-      await loadDailyTasks();
-      
-      // Show success message with correct count
-      alert(`成功规划了 ${count} 个任务！`);
-    } catch (error) {
-      console.error('Error planning tasks:', error);
-      alert('规划任务时出现错误，请重试');
-    } finally {
-      setPlanningTask(false);
-    }
-  };
-
-  const filteredTasks = activeCategory === 'all' 
-    ? tasks 
-    : tasks.filter(task => task.category === activeCategory);
-
-  const isTaskPlanned = (task: Task) => {
-    return dailyTasks.some(dt => dt.taskId === task.id);
-  };
-
-  const getTotalPoints = () => {
-    return selectedTasks.reduce((sum, task) => sum + task.points, 0);
-  };
-
-  const getTotalTime = () => {
-    return selectedTasks.reduce((sum, task) => sum + task.estimatedTime, 0);
-  };
-
-<<<<<<< HEAD
-  const handleCreateCustomTask = async () => {
-    try {
-      if (!customTaskData.title || !customTaskData.description || !customTaskData.activity) {
-        alert('请填写任务名称、描述和活动类型');
-        return;
-      }
-
-      const taskPayload = {
-        ...customTaskData,
-        isPublic: false, // Student-created tasks are private by default
-      };
-
-      const response: any = await apiService.createTask(taskPayload);
-      
-      if (response.success) {
-        alert('自定义任务创建成功！');
-        setShowCustomTaskForm(false);
-        setCustomTaskData({
-          title: '',
-          description: '',
-          category: 'other',
-          activity: '',
-          difficulty: 'medium',
-          estimatedTime: 30,
-          points: 1,
-          requiresEvidence: false,
-          evidenceTypes: [],
-          tags: [],
-        });
-        await loadTasks(); // Reload tasks to include the new custom task
-      } else {
-        alert(response.error || '创建任务失败');
-      }
-    } catch (error) {
-      console.error('Error creating custom task:', error);
-      alert('创建任务时出现错误，请重试');
-    }
-  };
-
-  const updateCustomTaskData = (field: string, value: any) => {
-    setCustomTaskData(prev => ({
-      ...prev,
-      [field]: value
-    }));
-=======
-  const handleTaskUpdate = (taskId: string, updates: Partial<DailyTask>) => {
-    setDailyTasks(prev => prev.map(task => 
-      task.id === taskId ? { ...task, ...updates } : task
-    ));
->>>>>>> d31c0148
-  };
-
-  if (!user) {
-    return <div className="min-h-screen bg-gradient-to-br from-primary-100 to-secondary-100 flex items-center justify-center">
-      <div className="text-center">
-        <div className="animate-spin rounded-full h-32 w-32 border-b-2 border-primary-600 mx-auto"></div>
-        <p className="mt-4 text-lg text-gray-600">加载中...</p>
-      </div>
-    </div>;
-  }
-
-  return (
-    <div className="min-h-screen bg-gradient-to-br from-primary-100 to-secondary-100">
-      {/* Header */}
-      <div className="bg-white shadow-sm">
-        <div className="max-w-7xl mx-auto px-3 sm:px-4 lg:px-6 xl:px-8">
-          <div className="flex justify-between items-center py-4 sm:py-6">
-            <div className="flex items-center flex-1 min-w-0">
-              <div className="h-10 w-10 sm:h-12 sm:w-12 bg-primary-500 rounded-full flex items-center justify-center flex-shrink-0">
-                <span className="text-white text-lg sm:text-xl font-bold">📅</span>
-              </div>
-              <div className="ml-3 sm:ml-4 min-w-0">
-                <h1 className="text-xl sm:text-2xl font-bold text-gray-900 truncate">任务规划</h1>
-                <p className="text-sm text-gray-600 hidden sm:block">选择今日要完成的任务</p>
-              </div>
-            </div>
-            <div className="flex items-center space-x-2 sm:space-x-4 flex-shrink-0">
-              <div className="text-right hidden sm:block">
-                <p className="text-sm font-medium text-gray-900 truncate max-w-[100px] lg:max-w-none">{user.displayName}</p>
-                <p className="text-xs text-gray-500">{user.points} 积分</p>
-              </div>
-            </div>
-          </div>
-        </div>
-      </div>
-
-<<<<<<< HEAD
-      <div className="max-w-7xl mx-auto px-3 sm:px-4 lg:px-6 xl:px-8 py-4 sm:py-6 lg:py-8">
-        <div className="grid grid-cols-1 lg:grid-cols-4 gap-4 sm:gap-6">
-          {/* Sidebar - Planning Info */}
-=======
-      <div className="max-w-7xl mx-auto px-4 sm:px-6 lg:px-8 py-8">
-        <div className="grid grid-cols-1 lg:grid-cols-4 gap-6">
-          {/* Left Sidebar - Task Selection */}
->>>>>>> d31c0148
-          <div className="lg:col-span-1">
-            <div className="bg-white rounded-xl shadow-sm p-4 sm:p-6 lg:sticky lg:top-6">
-              <h3 className="text-base sm:text-lg font-semibold text-gray-900 mb-3 sm:mb-4">📅 日期选择</h3>
-              <input
-                type="date"
-                value={selectedDate}
-                onChange={(e) => setSelectedDate(e.target.value)}
-                className="w-full px-3 py-3 sm:py-2 border border-gray-300 rounded-lg focus:outline-none focus:ring-2 focus:ring-primary-500 focus:border-primary-500 text-base sm:text-sm"
-                min={new Date().toISOString().split('T')[0]}
-              />
-
-<<<<<<< HEAD
-              {selectedTasks.length > 0 && (
-                <div className="mt-6">
-                  <h4 className="text-sm sm:text-md font-semibold text-gray-900 mb-3">✅ 已选任务</h4>
-                  <div className="space-y-2">
-                    {selectedTasks.map((task) => (
-                      <div key={task.id} className="flex items-center justify-between p-2 bg-primary-50 rounded-lg">
-                        <div className="flex-1">
-                          <span className="text-sm text-gray-700 truncate">{task.title}</span>
-                          <div className="text-xs text-gray-500">
-                            {task.points}分 • {task.estimatedTime}分钟
-                          </div>
-                        </div>
-                        <button
-                          onClick={() => handleTaskSelect(task)}
-                          className="text-red-500 hover:text-red-700 ml-2 text-sm"
-                        >
-                          移除
-                        </button>
-                      </div>
-                    ))}
-                  </div>
-=======
-              {/* Category Filter */}
-              <div className="mt-6">
-                <h4 className="text-md font-semibold text-gray-900 mb-3">📋 任务分类</h4>
-                <div className="flex flex-wrap gap-1">
-                  {categories.map((category) => (
-                    <button
-                      key={category.key}
-                      onClick={() => setActiveCategory(category.key)}
-                      className={`flex items-center space-x-1 px-2 py-1 text-xs rounded-md transition-colors duration-200 ${
-                        activeCategory === category.key
-                          ? 'bg-primary-600 text-white'
-                          : 'bg-gray-100 text-gray-700 hover:bg-gray-200'
-                      }`}
-                    >
-                      <span>{category.emoji}</span>
-                      <span className="font-medium">{category.label}</span>
-                    </button>
-                  ))}
-                </div>
-              </div>
->>>>>>> d31c0148
-
-              {/* Available Tasks */}
-              <div className="mt-6">
-                <h4 className="text-md font-semibold text-gray-900 mb-3">🎯 可用任务</h4>
-                <div className="space-y-2 max-h-64 overflow-y-auto">
-                  {loading ? (
-                    <div className="text-center py-4">
-                      <div className="animate-spin rounded-full h-6 w-6 border-b-2 border-primary-600 mx-auto"></div>
-                      <p className="mt-2 text-xs text-gray-600">加载中...</p>
-                    </div>
-                  ) : filteredTasks.length === 0 ? (
-                    <div className="text-center py-4">
-                      <div className="text-2xl mb-2">📝</div>
-                      <p className="text-xs text-gray-600">该分类下暂无任务</p>
-                    </div>
-<<<<<<< HEAD
-                  </div>
-
-                  {/* Time Planning Form */}
-                  {showScheduleForm && selectedTasks.length === 1 && (
-                    <div className="mt-4 p-3 bg-blue-50 rounded-lg border border-blue-200">
-                      <h5 className="text-sm font-semibold text-gray-900 mb-3">⏰ 时间规划</h5>
-                      
-                      <div className="space-y-3">
-                        <div>
-                          <label className="block text-xs font-medium text-gray-700 mb-1">开始时间</label>
-                          <input
-                            type="time"
-                            value={scheduleData.plannedTime}
-                            onChange={(e) => setScheduleData(prev => ({ ...prev, plannedTime: e.target.value }))}
-                            className="w-full px-2 py-1 text-sm border border-gray-300 rounded focus:outline-none focus:ring-1 focus:ring-primary-500"
-                          />
-                        </div>
-                        
-                        <div>
-                          <label className="block text-xs font-medium text-gray-700 mb-1">结束时间 (可选)</label>
-                          <input
-                            type="time"
-                            value={scheduleData.plannedEndTime}
-                            onChange={(e) => setScheduleData(prev => ({ ...prev, plannedEndTime: e.target.value }))}
-                            className="w-full px-2 py-1 text-sm border border-gray-300 rounded focus:outline-none focus:ring-1 focus:ring-primary-500"
-                          />
-                        </div>
-                        
-                        <div>
-                          <label className="block text-xs font-medium text-gray-700 mb-1">优先级</label>
-                          <select
-                            value={scheduleData.priority}
-                            onChange={(e) => setScheduleData(prev => ({ ...prev, priority: e.target.value as any }))}
-                            className="w-full px-2 py-1 text-sm border border-gray-300 rounded focus:outline-none focus:ring-1 focus:ring-primary-500"
-                          >
-                            <option value="low">低</option>
-                            <option value="medium">中</option>
-                            <option value="high">高</option>
-                          </select>
-                        </div>
-                        
-                        <div>
-                          <label className="flex items-center space-x-2">
-                            <input
-                              type="checkbox"
-                              checked={scheduleData.isRecurring}
-                              onChange={(e) => setScheduleData(prev => ({ ...prev, isRecurring: e.target.checked }))}
-                              className="rounded border-gray-300 text-primary-600 focus:ring-primary-500"
-                            />
-                            <span className="text-xs text-gray-700">重复任务</span>
-                          </label>
-                        </div>
-                        
-                        {scheduleData.isRecurring && (
-                          <div>
-                            <label className="block text-xs font-medium text-gray-700 mb-1">重复频率</label>
-                            <select
-                              value={scheduleData.recurringPattern.type}
-                              onChange={(e) => setScheduleData(prev => ({ 
-                                ...prev, 
-                                recurringPattern: { ...prev.recurringPattern, type: e.target.value as any }
-                              }))}
-                              className="w-full px-2 py-1 text-sm border border-gray-300 rounded focus:outline-none focus:ring-1 focus:ring-primary-500"
-                            >
-                              <option value="daily">每天</option>
-                              <option value="weekly">每周</option>
-                              <option value="custom">自定义</option>
-                            </select>
-                          </div>
-                        )}
-                        
-                        <div>
-                          <label className="block text-xs font-medium text-gray-700 mb-1">备注</label>
-                          <textarea
-                            value={scheduleData.planningNotes}
-                            onChange={(e) => setScheduleData(prev => ({ ...prev, planningNotes: e.target.value }))}
-                            placeholder="添加计划备注..."
-                            rows={2}
-                            className="w-full px-2 py-1 text-sm border border-gray-300 rounded focus:outline-none focus:ring-1 focus:ring-primary-500"
-                          />
-                        </div>
-                        
-                        <div className="flex gap-2 pt-2">
-                          <button
-                            onClick={handlePlanTasks}
-                            disabled={planningTask}
-                            className="flex-1 bg-primary-600 text-white py-2 px-3 rounded text-sm hover:bg-primary-700 disabled:opacity-50"
-                          >
-                            确认
-                          </button>
-                          <button
-                            onClick={() => setShowScheduleForm(false)}
-                            className="flex-1 bg-gray-200 text-gray-700 py-2 px-3 rounded text-sm hover:bg-gray-300"
-                          >
-                            取消
-                          </button>
-                        </div>
-                      </div>
-                    </div>
-                  )}
-
-                  <button
-                    onClick={handlePlanTasks}
-                    disabled={planningTask}
-                    className="w-full mt-4 bg-primary-600 hover:bg-primary-700 disabled:opacity-50 text-white py-3 sm:py-2 px-4 rounded-lg font-medium transition-colors duration-200 min-h-[48px] sm:min-h-[auto]"
-                  >
-                    {planningTask ? '规划中...' : 
-                     selectedTasks.length === 1 && !showScheduleForm ? `设置时间规划 (${selectedTasks.length}个任务)` :
-                     `确认规划 (${selectedTasks.length}个任务)`}
-                  </button>
-                </div>
-              )}
-
-              {/* Today's planned tasks */}
-              {dailyTasks.length > 0 && (
-                <div className="mt-6">
-                  <h4 className="text-sm sm:text-md font-semibold text-gray-900 mb-3">📋 今日计划 ({dailyTasks.length})</h4>
-                  <div className="space-y-2">
-                    {dailyTasks.map((dailyTask) => (
-                      <div key={dailyTask.id} className="p-2 bg-success-50 rounded-lg">
-                        <div className="flex items-center justify-between mb-1">
-                          <span className="text-sm text-gray-700 font-medium">{dailyTask.task?.title}</span>
-                          <span className={`text-xs px-2 py-1 rounded-full ${
-                            dailyTask.status === 'completed' ? 'bg-green-100 text-green-700' :
-                            dailyTask.status === 'in_progress' ? 'bg-blue-100 text-blue-700' :
-                            'bg-gray-100 text-gray-700'
-                          }`}>
-                            {dailyTask.status === 'completed' ? '✅已完成' :
-                             dailyTask.status === 'in_progress' ? '⏳进行中' : '📋计划中'}
-                          </span>
-                        </div>
-                        <div className="text-xs text-gray-500">
-                          {dailyTask.task?.points}分 • {dailyTask.task?.estimatedTime}分钟
-                          {dailyTask.approvalStatus && (
-                            <span className={`ml-2 px-1 py-0.5 rounded text-xs ${
-                              dailyTask.approvalStatus === 'approved' ? 'bg-green-50 text-green-600' :
-                              dailyTask.approvalStatus === 'rejected' ? 'bg-red-50 text-red-600' :
-                              'bg-yellow-50 text-yellow-600'
-                            }`}>
-                              {dailyTask.approvalStatus === 'approved' ? '已通过' :
-                               dailyTask.approvalStatus === 'rejected' ? '已拒绝' : '待审批'}
-                            </span>
-                          )}
-                        </div>
-                      </div>
-                    ))}
-                  </div>
-                </div>
-              )}
-            </div>
-          </div>
-
-          {/* Main Content - Task Selection */}
-          <div className="lg:col-span-3">
-            {/* Category Filter */}
-            <div className="bg-white rounded-xl shadow-sm p-3 sm:p-4 mb-4 sm:mb-6">
-              <div className="flex flex-wrap gap-2 mb-3">
-                {categories.map((category) => (
-                  <button
-                    key={category.key}
-                    onClick={() => setActiveCategory(category.key)}
-                    className={`flex items-center space-x-2 px-3 sm:px-4 py-2 sm:py-2 rounded-lg transition-colors duration-200 min-h-[44px] sm:min-h-[auto] ${
-                      activeCategory === category.key
-                        ? 'bg-primary-600 text-white'
-                        : 'bg-gray-100 text-gray-700 hover:bg-gray-200'
-                    }`}
-                  >
-                    <span>{category.emoji}</span>
-                    <span className="text-xs sm:text-sm font-medium">{category.label}</span>
-                  </button>
-                ))}
-              </div>
-              
-              {/* Custom Task Button */}
-              {user?.role === 'student' && (
-                <div className="pt-3 border-t border-gray-200">
-                  <button
-                    onClick={() => setShowCustomTaskForm(!showCustomTaskForm)}
-                    className="flex items-center space-x-2 px-4 py-2 bg-green-100 text-green-700 rounded-lg hover:bg-green-200 transition-colors duration-200"
-                  >
-                    <span>➕</span>
-                    <span className="text-sm font-medium">自定义任务</span>
-                  </button>
-                </div>
-              )}
-            </div>
-
-            {/* Custom Task Form */}
-            {showCustomTaskForm && user?.role === 'student' && (
-              <div className="bg-white rounded-xl shadow-sm p-4 sm:p-6 mb-4 sm:mb-6">
-                <h3 className="text-lg font-semibold text-gray-900 mb-4">✨ 创建自定义任务</h3>
-                
-                <div className="grid grid-cols-1 sm:grid-cols-2 gap-4">
-                  <div className="sm:col-span-2">
-                    <label className="block text-sm font-medium text-gray-700 mb-2">任务名称</label>
-                    <input
-                      type="text"
-                      value={customTaskData.title}
-                      onChange={(e) => updateCustomTaskData('title', e.target.value)}
-                      placeholder="请输入任务名称"
-                      className="w-full px-3 py-2 border border-gray-300 rounded-md focus:outline-none focus:ring-2 focus:ring-primary-500"
-                    />
-                  </div>
-                  
-                  <div className="sm:col-span-2">
-                    <label className="block text-sm font-medium text-gray-700 mb-2">任务描述</label>
-                    <textarea
-                      value={customTaskData.description}
-                      onChange={(e) => updateCustomTaskData('description', e.target.value)}
-                      placeholder="请描述任务的具体内容和要求"
-                      rows={3}
-                      className="w-full px-3 py-2 border border-gray-300 rounded-md focus:outline-none focus:ring-2 focus:ring-primary-500"
-                    />
-                  </div>
-                  
-                  <div>
-                    <label className="block text-sm font-medium text-gray-700 mb-2">任务类别</label>
-                    <select
-                      value={customTaskData.category}
-                      onChange={(e) => updateCustomTaskData('category', e.target.value)}
-                      className="w-full px-3 py-2 border border-gray-300 rounded-md focus:outline-none focus:ring-2 focus:ring-primary-500"
-                    >
-                      <option value="reading">阅读</option>
-                      <option value="learning">学习</option>
-                      <option value="exercise">运动</option>
-                      <option value="creativity">创意</option>
-                      <option value="chores">家务</option>
-                      <option value="other">其他</option>
-                    </select>
-                  </div>
-                  
-                  <div>
-                    <label className="block text-sm font-medium text-gray-700 mb-2">活动类型</label>
-                    <input
-                      type="text"
-                      value={customTaskData.activity}
-                      onChange={(e) => updateCustomTaskData('activity', e.target.value)}
-                      placeholder="如: reading_custom, exercise_custom"
-                      className="w-full px-3 py-2 border border-gray-300 rounded-md focus:outline-none focus:ring-2 focus:ring-primary-500"
-                    />
-                  </div>
-                  
-                  <div>
-                    <label className="block text-sm font-medium text-gray-700 mb-2">难度等级</label>
-                    <select
-                      value={customTaskData.difficulty}
-                      onChange={(e) => updateCustomTaskData('difficulty', e.target.value)}
-                      className="w-full px-3 py-2 border border-gray-300 rounded-md focus:outline-none focus:ring-2 focus:ring-primary-500"
-                    >
-                      <option value="easy">简单</option>
-                      <option value="medium">中等</option>
-                      <option value="hard">困难</option>
-                    </select>
-                  </div>
-                  
-                  <div>
-                    <label className="block text-sm font-medium text-gray-700 mb-2">预估时间(分钟)</label>
-                    <input
-                      type="number"
-                      value={customTaskData.estimatedTime}
-                      onChange={(e) => updateCustomTaskData('estimatedTime', parseInt(e.target.value) || 30)}
-                      min={5}
-                      max={300}
-                      className="w-full px-3 py-2 border border-gray-300 rounded-md focus:outline-none focus:ring-2 focus:ring-primary-500"
-                    />
-                  </div>
-                  
-                  <div>
-                    <label className="block text-sm font-medium text-gray-700 mb-2">建议积分</label>
-                    <input
-                      type="number"
-                      value={customTaskData.points}
-                      onChange={(e) => updateCustomTaskData('points', parseInt(e.target.value) || 1)}
-                      min={1}
-                      max={50}
-                      className="w-full px-3 py-2 border border-gray-300 rounded-md focus:outline-none focus:ring-2 focus:ring-primary-500"
-                    />
-                  </div>
-                  
-                  <div>
-                    <label className="flex items-center space-x-2">
-                      <input
-                        type="checkbox"
-                        checked={customTaskData.requiresEvidence}
-                        onChange={(e) => updateCustomTaskData('requiresEvidence', e.target.checked)}
-                        className="rounded border-gray-300 text-primary-600 focus:ring-primary-500"
-                      />
-                      <span className="text-sm text-gray-700">需要提交证据</span>
-                    </label>
-                  </div>
-                </div>
-                
-                <div className="flex gap-3 mt-6">
-                  <button
-                    onClick={handleCreateCustomTask}
-                    className="flex-1 bg-primary-600 text-white py-2 px-4 rounded-lg hover:bg-primary-700 transition-colors duration-200"
-                  >
-                    创建任务
-                  </button>
-                  <button
-                    onClick={() => setShowCustomTaskForm(false)}
-                    className="flex-1 bg-gray-200 text-gray-700 py-2 px-4 rounded-lg hover:bg-gray-300 transition-colors duration-200"
-                  >
-                    取消
-                  </button>
-                </div>
-                
-                <div className="mt-4 p-3 bg-blue-50 border border-blue-200 rounded-lg">
-                  <p className="text-blue-800 text-sm">
-                    💡 <strong>提示：</strong>自定义任务将仅对您可见。家长可以在管理界面中查看和调整您创建的任务规则。
-                  </p>
-                </div>
-              </div>
-            )}
-
-            {/* Intelligent Recommendations */}
-            {recommendedTasks.length > 0 && (
-              <div className="bg-white rounded-xl shadow-sm p-4 sm:p-6 mb-4 sm:mb-6">
-                <div className="flex items-center mb-4">
-                  <span className="text-2xl mr-3">🤖</span>
-                  <div>
-                    <h3 className="text-base sm:text-lg font-semibold text-gray-900">智能推荐</h3>
-                    <p className="text-xs sm:text-sm text-gray-600">基于您的偏好和历史数据精选任务</p>
-                  </div>
-                </div>
-                
-                {loadingRecommendations ? (
-                  <div className="flex items-center justify-center py-8">
-                    <div className="animate-spin rounded-full h-8 w-8 border-b-2 border-primary-600"></div>
-                    <span className="ml-3 text-gray-600">生成推荐中...</span>
-                  </div>
-                ) : (
-                  <div className="grid grid-cols-1 sm:grid-cols-2 lg:grid-cols-3 gap-3 sm:gap-4">
-                    {recommendedTasks.map((recommendation, index) => (
-                      <div key={recommendation.task.id} className="border border-primary-200 rounded-lg p-3 sm:p-4 bg-gradient-to-br from-primary-50 to-white hover:shadow-md transition-shadow duration-200">
-                        <div className="flex items-start justify-between mb-3">
-                          <div className="flex-1">
-                            <h4 className="font-medium text-gray-900 mb-1">{recommendation.task.title}</h4>
-                            <p className="text-sm text-gray-600 mb-2">{recommendation.task.description}</p>
-                            <div className="flex items-center space-x-3 text-xs text-gray-500">
-                              <span className="flex items-center">
-                                <span className="mr-1">⭐</span>
-                                {recommendation.task.points}分
-                              </span>
-                              <span className="flex items-center">
-                                <span className="mr-1">⏱️</span>
-                                {recommendation.task.estimatedTime}分钟
-=======
-                  ) : (
-                    filteredTasks.map((task) => (
-                      <div
-                        key={task.id}
-                        draggable={!isTaskPlanned(task)}
-                        onDragStart={(e) => {
-                          if (!isTaskPlanned(task)) {
-                            e.dataTransfer.setData('application/json', JSON.stringify(task));
-                            e.dataTransfer.effectAllowed = 'copy';
-                          } else {
-                            e.preventDefault();
-                          }
-                        }}
-                        className={`p-3 rounded-lg border-2 border-dashed transition-colors duration-200 ${
-                          isTaskPlanned(task) 
-                            ? 'border-gray-200 bg-gray-50 opacity-50 cursor-not-allowed' 
-                            : 'border-gray-300 bg-white cursor-move hover:border-primary-400 hover:bg-primary-50'
-                        }`}
-                      >
-                        <div className="flex items-center space-x-2 mb-2">
-                          <span className="text-lg">
-                            {categories.find(c => c.key === task.category)?.emoji || '⭐'}
-                          </span>
-                          <div className="flex-1 min-w-0">
-                            <h5 className="font-medium text-gray-900 truncate text-sm">
-                              {task.title}
-                            </h5>
-                            <div className="flex items-center justify-between mt-1">
-                              <span className="text-xs text-gray-500">
-                                {task.estimatedTime}分钟
->>>>>>> d31c0148
-                              </span>
-                              <span className="text-xs font-medium text-primary-600">
-                                {task.points}分
-                              </span>
-                            </div>
-                          </div>
-<<<<<<< HEAD
-                          <div className="ml-3 text-right">
-                            <div className="text-xs font-medium text-primary-600 mb-1">
-                              匹配度 {Math.round(recommendation.score * 100)}%
-                            </div>
-                            <button
-                              onClick={() => handleTaskSelect(recommendation.task)}
-                              disabled={selectedTasks.some(t => t.id === recommendation.task.id) || isTaskPlanned(recommendation.task)}
-                              className={`px-3 py-2 sm:py-1 rounded-full text-xs font-medium transition-colors duration-200 min-h-[32px] sm:min-h-[auto] ${
-                                selectedTasks.some(t => t.id === recommendation.task.id) || isTaskPlanned(recommendation.task)
-                                  ? 'bg-gray-100 text-gray-400 cursor-not-allowed'
-                                  : 'bg-primary-600 text-white hover:bg-primary-700'
-                              }`}
-                            >
-                              {selectedTasks.some(t => t.id === recommendation.task.id) ? '已选择' : 
-                               isTaskPlanned(recommendation.task) ? '已规划' : '选择'}
-                            </button>
-                          </div>
-                        </div>
-                        
-                        <div className="bg-white rounded-lg p-3 border border-gray-100">
-                          <div className="flex items-start">
-                            <span className="text-sm mr-2">💡</span>
-                            <p className="text-xs text-gray-700 leading-relaxed">{recommendation.reason}</p>
-                          </div>
-=======
->>>>>>> d31c0148
-                        </div>
-                        {isTaskPlanned(task) && (
-                          <div className="text-xs text-gray-500 text-center">已安排</div>
-                        )}
-                      </div>
-                    ))
-                  )}
-                </div>
-              </div>
-
-<<<<<<< HEAD
-            {/* Task Grid */}
-            {loading ? (
-              <div className="text-center py-12">
-                <div className="animate-spin rounded-full h-16 w-16 border-b-2 border-primary-600 mx-auto"></div>
-                <p className="mt-4 text-gray-600">加载任务中...</p>
-              </div>
-            ) : filteredTasks.length === 0 ? (
-              <div className="text-center py-12">
-                <div className="text-6xl mb-4">📝</div>
-                <h3 className="text-xl font-semibold text-gray-900 mb-2">暂无任务</h3>
-                <p className="text-gray-600">该分类下暂时没有可用的任务</p>
-              </div>
-            ) : (
-              <div className="grid grid-cols-1 sm:grid-cols-2 lg:grid-cols-2 xl:grid-cols-3 gap-3 sm:gap-4">
-                {filteredTasks.map((task) => (
-                  <TaskCard
-                    key={task.id}
-                    task={task}
-                    onSelect={handleTaskSelect}
-                    isSelected={selectedTasks.some(t => t.id === task.id) || isTaskPlanned(task)}
-                    showActions={false}
-                    className={isTaskPlanned(task) ? 'opacity-50 pointer-events-none' : ''}
-                  />
-                ))}
-=======
-              {/* Instructions */}
-              <div className="mt-6 p-3 bg-blue-50 rounded-lg">
-                <div className="text-xs text-blue-800">
-                  <p className="font-medium mb-1">💡 使用提示：</p>
-                  <p>• 拖拽任务到时间轴安排时间</p>
-                  <p>• 点击时间槽快速创建新任务</p>
-                </div>
->>>>>>> d31c0148
-              </div>
-            </div>
-          </div>
-
-          {/* Right Side - Timeline */}
-          <div className="lg:col-span-3">
-            <TaskTimeline
-              date={selectedDate}
-              dailyTasks={dailyTasks}
-              onTaskUpdate={handleTaskUpdate}
-              onRefresh={loadDailyTasks}
-            />
-          </div>
-        </div>
-      </div>
-    </div>
-  );
-};
-
+import React, { useState, useEffect } from 'react';
+import { useAuth } from '../contexts/AuthContext';
+import { Task, DailyTask } from '../types';
+import { apiService } from '../services/api';
+import TaskCard from '../components/TaskCard';
+import TaskTimeline from '../components/TaskTimeline';
+
+const TaskPlanning: React.FC = () => {
+  const { user } = useAuth();
+  const [tasks, setTasks] = useState<Task[]>([]);
+  const [selectedDate, setSelectedDate] = useState(new Date().toISOString().split('T')[0]);
+  const [selectedTasks, setSelectedTasks] = useState<Task[]>([]);
+  const [dailyTasks, setDailyTasks] = useState<DailyTask[]>([]);
+  const [loading, setLoading] = useState(true);
+  const [error, setError] = useState<string>('');
+  const [planningTask, setPlanningTask] = useState(false);
+  const [activeCategory, setActiveCategory] = useState<string>('all');
+  const [recommendedTasks, setRecommendedTasks] = useState<any[]>([]);
+  const [loadingRecommendations, setLoadingRecommendations] = useState(false);
+
+  const categories = [
+    { key: 'all', label: '全部', emoji: '📋' },
+    { key: 'reading', label: '语文阅读', emoji: '📚' },
+    { key: 'learning', label: '学习', emoji: '🧠' },
+    { key: 'exercise', label: '运动', emoji: '🏃‍♂️' },
+    { key: 'creativity', label: '创意', emoji: '🎨' },
+    { key: 'other', label: '其他', emoji: '⭐' },
+  ];
+
+  useEffect(() => {
+    loadTasks();
+    loadDailyTasks();
+    loadRecommendations();
+  }, [selectedDate]);
+
+  const loadTasks = async () => {
+    try {
+      setLoading(true);
+      setError('');
+      const response = await apiService.getTasks();
+      setTasks((response as any).data.tasks);
+    } catch (error: any) {
+      console.error('Error loading tasks:', error);
+      setError(error.message || '加载任务列表失败，请重试');
+    } finally {
+      setLoading(false);
+    }
+  };
+
+  const loadDailyTasks = async () => {
+    try {
+      const response = await apiService.getDailyTasks({ date: selectedDate });
+      setDailyTasks((response as any).data.dailyTasks);
+    } catch (error: any) {
+      console.error('Error loading daily tasks:', error);
+      setError(error.message || '加载每日任务失败，请重试');
+    }
+  };
+
+  const loadRecommendations = async () => {
+    try {
+      setLoadingRecommendations(true);
+      const response = await apiService.getRecommendedTasks({ limit: 3 });
+      setRecommendedTasks((response as any).data?.recommendations || []);
+    } catch (error: any) {
+      console.error('Error loading recommendations:', error);
+      // Don't show error for recommendations as it's not critical
+    } finally {
+      setLoadingRecommendations(false);
+    }
+  };
+
+  const handleTaskSelect = (task: Task) => {
+    setSelectedTasks(prev => {
+      const isSelected = prev.find(t => t.id === task.id);
+      if (isSelected) {
+        return prev.filter(t => t.id !== task.id);
+      } else {
+        return [...prev, task];
+      }
+    });
+  };
+
+  const handlePlanTasks = async () => {
+    if (selectedTasks.length === 0) return;
+
+    try {
+      setPlanningTask(true);
+      
+      // Save the count before clearing the array
+      const count = selectedTasks.length;
+      
+      for (const task of selectedTasks) {
+        // Check if task is already planned for this date
+        const existingTask = dailyTasks.find(dt => dt.taskId === task.id);
+        if (!existingTask) {
+          await apiService.createDailyTask({
+            taskId: task.id,
+            date: selectedDate,
+            notes: `计划于 ${selectedDate} 完成`,
+          });
+        }
+      }
+
+      setSelectedTasks([]);
+      await loadDailyTasks();
+      
+      // Show success message with correct count
+      alert(`成功规划了 ${count} 个任务！`);
+    } catch (error) {
+      console.error('Error planning tasks:', error);
+      alert('规划任务时出现错误，请重试');
+    } finally {
+      setPlanningTask(false);
+    }
+  };
+
+  const filteredTasks = activeCategory === 'all' 
+    ? tasks 
+    : tasks.filter(task => task.category === activeCategory);
+
+  const isTaskPlanned = (task: Task) => {
+    return dailyTasks.some(dt => dt.taskId === task.id);
+  };
+
+  const getTotalPoints = () => {
+    return selectedTasks.reduce((sum, task) => sum + task.points, 0);
+  };
+
+  const getTotalTime = () => {
+    return selectedTasks.reduce((sum, task) => sum + task.estimatedTime, 0);
+  };
+
+  const handleTaskUpdate = (taskId: string, updates: Partial<DailyTask>) => {
+    setDailyTasks(prev => prev.map(task => 
+      task.id === taskId ? { ...task, ...updates } : task
+    ));
+  };
+
+  if (!user) {
+    return <div className="min-h-screen bg-gradient-to-br from-primary-100 to-secondary-100 flex items-center justify-center">
+      <div className="text-center">
+        <div className="animate-spin rounded-full h-32 w-32 border-b-2 border-primary-600 mx-auto"></div>
+        <p className="mt-4 text-lg text-gray-600">加载中...</p>
+      </div>
+    </div>;
+  }
+
+  return (
+    <div className="min-h-screen bg-gradient-to-br from-primary-100 to-secondary-100">
+      {/* Header */}
+      <div className="bg-white shadow-sm">
+        <div className="max-w-7xl mx-auto px-4 sm:px-6 lg:px-8">
+          <div className="flex justify-between items-center py-6">
+            <div className="flex items-center">
+              <div className="h-12 w-12 bg-primary-500 rounded-full flex items-center justify-center">
+                <span className="text-white text-xl font-bold">📅</span>
+              </div>
+              <div className="ml-4">
+                <h1 className="text-2xl font-bold text-gray-900">任务规划</h1>
+                <p className="text-sm text-gray-600">选择今日要完成的任务</p>
+              </div>
+            </div>
+            <div className="flex items-center space-x-4">
+              <div className="text-right">
+                <p className="text-sm font-medium text-gray-900">{user.displayName}</p>
+                <p className="text-xs text-gray-500">{user.points} 积分</p>
+              </div>
+            </div>
+          </div>
+        </div>
+      </div>
+
+      <div className="max-w-7xl mx-auto px-4 sm:px-6 lg:px-8 py-8">
+        <div className="grid grid-cols-1 lg:grid-cols-4 gap-6">
+          {/* Left Sidebar - Task Selection */}
+          <div className="lg:col-span-1">
+            <div className="bg-white rounded-xl shadow-sm p-6 sticky top-6">
+              <h3 className="text-lg font-semibold text-gray-900 mb-4">📅 日期选择</h3>
+              <input
+                type="date"
+                value={selectedDate}
+                onChange={(e) => setSelectedDate(e.target.value)}
+                className="w-full px-3 py-2 border border-gray-300 rounded-lg focus:outline-none focus:ring-2 focus:ring-primary-500 focus:border-primary-500"
+                min={new Date().toISOString().split('T')[0]}
+              />
+
+              {/* Category Filter */}
+              <div className="mt-6">
+                <h4 className="text-md font-semibold text-gray-900 mb-3">📋 任务分类</h4>
+                <div className="flex flex-wrap gap-1">
+                  {categories.map((category) => (
+                    <button
+                      key={category.key}
+                      onClick={() => setActiveCategory(category.key)}
+                      className={`flex items-center space-x-1 px-2 py-1 text-xs rounded-md transition-colors duration-200 ${
+                        activeCategory === category.key
+                          ? 'bg-primary-600 text-white'
+                          : 'bg-gray-100 text-gray-700 hover:bg-gray-200'
+                      }`}
+                    >
+                      <span>{category.emoji}</span>
+                      <span className="font-medium">{category.label}</span>
+                    </button>
+                  ))}
+                </div>
+              </div>
+
+              {/* Available Tasks */}
+              <div className="mt-6">
+                <h4 className="text-md font-semibold text-gray-900 mb-3">🎯 可用任务</h4>
+                <div className="space-y-2 max-h-64 overflow-y-auto">
+                  {loading ? (
+                    <div className="text-center py-4">
+                      <div className="animate-spin rounded-full h-6 w-6 border-b-2 border-primary-600 mx-auto"></div>
+                      <p className="mt-2 text-xs text-gray-600">加载中...</p>
+                    </div>
+                  ) : filteredTasks.length === 0 ? (
+                    <div className="text-center py-4">
+                      <div className="text-2xl mb-2">📝</div>
+                      <p className="text-xs text-gray-600">该分类下暂无任务</p>
+                    </div>
+                  ) : (
+                    filteredTasks.map((task) => (
+                      <div
+                        key={task.id}
+                        draggable={!isTaskPlanned(task)}
+                        onDragStart={(e) => {
+                          if (!isTaskPlanned(task)) {
+                            e.dataTransfer.setData('application/json', JSON.stringify(task));
+                            e.dataTransfer.effectAllowed = 'copy';
+                          } else {
+                            e.preventDefault();
+                          }
+                        }}
+                        className={`p-3 rounded-lg border-2 border-dashed transition-colors duration-200 ${
+                          isTaskPlanned(task) 
+                            ? 'border-gray-200 bg-gray-50 opacity-50 cursor-not-allowed' 
+                            : 'border-gray-300 bg-white cursor-move hover:border-primary-400 hover:bg-primary-50'
+                        }`}
+                      >
+                        <div className="flex items-center space-x-2 mb-2">
+                          <span className="text-lg">
+                            {categories.find(c => c.key === task.category)?.emoji || '⭐'}
+                          </span>
+                          <div className="flex-1 min-w-0">
+                            <h5 className="font-medium text-gray-900 truncate text-sm">
+                              {task.title}
+                            </h5>
+                            <div className="flex items-center justify-between mt-1">
+                              <span className="text-xs text-gray-500">
+                                {task.estimatedTime}分钟
+                              </span>
+                              <span className="text-xs font-medium text-primary-600">
+                                {task.points}分
+                              </span>
+                            </div>
+                          </div>
+                        </div>
+                        {isTaskPlanned(task) && (
+                          <div className="text-xs text-gray-500 text-center">已安排</div>
+                        )}
+                      </div>
+                    ))
+                  )}
+                </div>
+              </div>
+
+              {/* Instructions */}
+              <div className="mt-6 p-3 bg-blue-50 rounded-lg">
+                <div className="text-xs text-blue-800">
+                  <p className="font-medium mb-1">💡 使用提示：</p>
+                  <p>• 拖拽任务到时间轴安排时间</p>
+                  <p>• 点击时间槽快速创建新任务</p>
+                </div>
+              </div>
+            </div>
+          </div>
+
+          {/* Right Side - Timeline */}
+          <div className="lg:col-span-3">
+            <TaskTimeline
+              date={selectedDate}
+              dailyTasks={dailyTasks}
+              onTaskUpdate={handleTaskUpdate}
+              onRefresh={loadDailyTasks}
+            />
+          </div>
+        </div>
+      </div>
+    </div>
+  );
+};
+
 export default TaskPlanning;