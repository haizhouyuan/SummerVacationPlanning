import React, { useState, useEffect } from 'react';
import { useAuth } from '../contexts/AuthContext';
import { Task, DailyTask } from '../types';
import { detectNetworkAndGetApiServiceSync } from '../services/compatibleApi';
import TaskLibrary from '../components/TaskLibrary';
import { getCurrentWeek, formatDate } from '../utils/statisticsService';
import { LoadingSpinner, ErrorDisplay, useDataState, withRetry } from '../utils/errorHandling.jsx';

interface WeeklySchedule {
  userId: string;
  weekStart: string;
  tasks: DailyTask[];
  totalPlannedTasks: number;
  totalCompletedTasks: number;
  totalPointsEarned: number;
  completionRate: number;
}

interface SchedulingConflict {
  hasConflicts: boolean;
  conflict?: {
    date: string;
    timeSlot: string;
    conflictingTasks: {
      taskId: string;
      title: string;
      plannedTime: string;
      estimatedTime: number;
    }[];
    suggestions: {
      action: string;
      details: string;
    }[];
  };
}

const EnhancedTaskPlanning: React.FC = () => {
  const { user } = useAuth();
  const [selectedDate, setSelectedDate] = useState(new Date().toISOString().split('T')[0]);
  const [selectedTasks, setSelectedTasks] = useState<Task[]>([]);
  const [planningTask, setPlanningTask] = useState(false);
  // Removed planning mode toggle - using single simplified planning
  
  // Use data state management hooks
  const dailyTasksState = useDataState<DailyTask[]>([]);
  const weeklyScheduleState = useDataState<WeeklySchedule | null>(null);
  
  // Simplified planning - removed advanced scheduling features

  useEffect(() => {
    if (user) {
      loadDailyTasks();
      loadWeeklySchedule();
    }
  }, [user, selectedDate]); // eslint-disable-line react-hooks/exhaustive-deps

  const loadDailyTasks = async () => {
    dailyTasksState.setLoading({ 
      isLoading: true, 
      loadingMessage: '正在加载每日任务...' 
    });

    try {
      const result = await withRetry(
        async () => {
          const apiService = detectNetworkAndGetApiServiceSync();
          const response = await apiService.getDailyTasks({ date: selectedDate }) as any;
          
          if (!response.success) {
            throw new Error(response.error || '加载每日任务失败');
          }
          
          return response.data.dailyTasks;
        },
        {
          maxRetries: 2,
          baseDelay: 1000
        }
      );

      dailyTasksState.setData(result);
    } catch (error: any) {
      console.error('Error loading daily tasks:', error);
      dailyTasksState.setError(error, '每日任务加载', loadDailyTasks);
    }
  };

  const loadWeeklySchedule = async () => {
    weeklyScheduleState.setLoading({ 
      isLoading: true, 
      loadingMessage: '正在加载周时间表...' 
    });

    try {
      const result = await withRetry(
        async () => {
          const apiService = detectNetworkAndGetApiServiceSync();
          // Try to get weekly stats through the compatible API
          const response = await apiService.getWeeklyStats({ 
            weekStart: getWeekStart(selectedDate) 
          }) as any;
          
          if (response.success) {
            return response.data;
          } else {
            // Fallback to a mock schedule
            return {
              userId: user?.id,
              weekStart: getWeekStart(selectedDate),
              tasks: [],
              totalPlannedTasks: 0,
              totalCompletedTasks: 0,
              totalPointsEarned: 0,
              completionRate: 0
            };
          }
        },
        {
          maxRetries: 1,
          baseDelay: 1000
        }
      );

      weeklyScheduleState.setData(result);
    } catch (error: any) {
      console.error('Error loading weekly schedule:', error);
      // Set default data instead of error for weekly schedule
      weeklyScheduleState.setData({
        userId: user?.id || '',
        weekStart: getWeekStart(selectedDate),
        tasks: [],
        totalPlannedTasks: 0,
        totalCompletedTasks: 0,
        totalPointsEarned: 0,
        completionRate: 0
      });
    }
  };

  const getWeekStart = (date?: string) => {
    // Use unified date calculation from statisticsService
    const referenceDate = date ? new Date(date) : undefined;
    const weekInfo = getCurrentWeek(referenceDate);
    return formatDate(weekInfo.monday);
  };

  const handleTaskSelect = (task: Task) => {
    setSelectedTasks(prev => {
      const isSelected = prev.find(t => t.id === task.id);
      if (isSelected) {
        return prev.filter(t => t.id !== task.id);
      } else {
        return [...prev, task];
      }
    });
  };

  // Removed advanced scheduling functions for simplified planning

  const handlePlanTasks = async () => {
    if (selectedTasks.length === 0) return;

    try {
      setPlanningTask(true);
      const count = selectedTasks.length;
      
      for (const task of selectedTasks) {
        // Check if task is already planned for this date
<<<<<<< HEAD
        const existingTask = dailyTasks.find((dt: any) => dt.taskId === task.id);
=======
        const existingTask = dailyTasks.find((dt: DailyTask) => dt.taskId === task.id);
>>>>>>> eeb9c5ad
        if (!existingTask) {
          const apiService = detectNetworkAndGetApiServiceSync();
          await apiService.createDailyTask({
            taskId: task.id,
            date: selectedDate,
            priority: 'medium', // Default priority
            notes: `计划于 ${selectedDate} 完成`,
          });
        }
      }

      setSelectedTasks([]);
      await loadDailyTasks();
      await loadWeeklySchedule();
      
      alert(`成功规划了 ${count} 个任务！`);
    } catch (error) {
      console.error('Error planning tasks:', error);
      alert('规划任务时出现错误，请重试');
    } finally {
      setPlanningTask(false);
    }
  };

  const dailyTasks = dailyTasksState.data || [];
  const weeklySchedule = weeklyScheduleState.data;
  
  const isTaskPlanned = (task: Task) => {
<<<<<<< HEAD
    return dailyTasks.some((dt: any) => dt.taskId === task.id);
=======
    return dailyTasks.some((dt: DailyTask) => dt.taskId === task.id);
>>>>>>> eeb9c5ad
  };

  const getTotalPoints = () => {
    return selectedTasks.reduce((sum, task) => sum + task.points, 0);
  };

  const getTotalTime = () => {
    return selectedTasks.reduce((sum, task) => sum + task.estimatedTime, 0);
  };

  const getWeekDays = () => {
    const days = [];
    const start = new Date(getWeekStart(selectedDate));
    
    for (let i = 0; i < 7; i++) {
      const date = new Date(start);
      date.setDate(start.getDate() + i);
      days.push({
        date: date.toISOString().split('T')[0],
        dayName: date.toLocaleDateString('zh-CN', { weekday: 'short' }),
        dayNumber: date.getDate(),
        isToday: date.toISOString().split('T')[0] === new Date().toISOString().split('T')[0],
        isSelected: date.toISOString().split('T')[0] === selectedDate,
      });
    }
    
    return days;
  };

  if (!user) {
    return null;
  }

  return (
    <div className="p-6">
      {/* Header */}
      <div className="mb-8">
        <h1 className="text-3xl font-bold text-cartoon-dark mb-2 font-fun">🎯 智能任务规划</h1>
        <p className="text-cartoon-gray">高效管理您的每日任务安排，精准时间规划</p>
      </div>

      <div className="max-w-7xl mx-auto px-4 sm:px-6 lg:px-8 py-8">
        <div className="grid grid-cols-1 lg:grid-cols-4 gap-6">
          {/* Sidebar - Planning Panel */}
          <div className="lg:col-span-1">
            <div className="space-y-6">
              {/* Week Calendar */}
              <div className="bg-white rounded-xl shadow-sm p-6">
                <h3 className="text-lg font-semibold text-gray-900 mb-4">📅 本周视图</h3>
                <div className="grid grid-cols-7 gap-1 mb-4">
                  {getWeekDays().map((day) => (
                    <button
                      key={day.date}
                      onClick={() => setSelectedDate(day.date)}
                      className={`p-2 text-center rounded-lg text-xs font-medium transition-colors duration-200 ${
                        day.isSelected
                          ? 'bg-primary-600 text-white'
                          : day.isToday
                          ? 'bg-primary-100 text-primary-700'
                          : 'bg-gray-50 text-gray-700 hover:bg-gray-100'
                      }`}
                    >
                      <div>{day.dayName}</div>
                      <div className="text-lg">{day.dayNumber}</div>
                    </button>
                  ))}
                </div>
                
                {weeklySchedule && (
                  <div className="space-y-2 text-sm">
                    <div className="flex justify-between">
                      <span>本周任务:</span>
                      <span className="font-semibold">{weeklySchedule.totalPlannedTasks}</span>
                    </div>
                    <div className="flex justify-between">
                      <span>已完成:</span>
                      <span className="font-semibold text-green-600">{weeklySchedule.totalCompletedTasks}</span>
                    </div>
                    <div className="flex justify-between">
                      <span>完成率:</span>
                      <span className="font-semibold text-primary-600">
                        {Math.round(weeklySchedule.completionRate * 100)}%
                      </span>
                    </div>
                    <div className="flex justify-between">
                      <span>获得积分:</span>
                      <span className="font-semibold text-yellow-600">{weeklySchedule.totalPointsEarned}</span>
                    </div>
                  </div>
                )}
              </div>

              {/* Task Planning Actions */}
              <div className="bg-white rounded-xl shadow-sm p-6">
                <h3 className="text-lg font-semibold text-gray-900 mb-4">📅 任务规划</h3>
                <p className="text-sm text-gray-600 mb-4">选择任务后点击规划按钮添加到今日计划</p>
              </div>

              {/* Selected Tasks Summary */}
              {selectedTasks.length > 0 && (
                <div className="bg-white rounded-xl shadow-sm p-6">
                  <h4 className="text-md font-semibold text-gray-900 mb-3">✅ 已选任务 ({selectedTasks.length})</h4>
                  
                  <div className="space-y-2 mb-4 max-h-48 overflow-y-auto">
                    {selectedTasks.map((task) => (
                      <div key={task.id} className="flex items-center justify-between p-2 bg-primary-50 rounded-lg">
                        <div className="flex-1 min-w-0">
                          <span className="text-sm text-gray-700 truncate block">{task.title}</span>
                        </div>
                        <button
                          onClick={() => handleTaskSelect(task)}
                          className="text-danger-500 hover:text-danger-700 ml-2 flex-shrink-0"
                        >
                          ❌
                        </button>
                      </div>
                    ))}
                  </div>

                  <div className="space-y-2 p-3 bg-gray-50 rounded-lg mb-4">
                    <div className="flex justify-between text-sm">
                      <span>总积分:</span>
                      <span className="font-semibold text-primary-600">{getTotalPoints()}</span>
                    </div>
                    <div className="flex justify-between text-sm">
                      <span>总时间:</span>
                      <span className="font-semibold text-secondary-600">{getTotalTime()}分钟</span>
                    </div>
                  </div>


                  <button
                    onClick={handlePlanTasks}
                    disabled={planningTask}
                    className="w-full bg-primary-600 hover:bg-primary-700 disabled:opacity-50 disabled:cursor-not-allowed text-white py-3 px-4 rounded-lg font-medium transition-colors duration-200"
                  >
                    {planningTask ? '规划中...' : '📅 规划任务'}
                  </button>
                </div>
              )}

              {/* Today's Tasks */}
              {dailyTasks.length > 0 && (
                <div className="bg-white rounded-xl shadow-sm p-6">
                  <h4 className="text-md font-semibold text-gray-900 mb-3">📋 今日任务</h4>
                  <div className="space-y-2">
<<<<<<< HEAD
                    {dailyTasks.map((dailyTask: any) => (
=======
                    {dailyTasks.map((dailyTask: DailyTask) => (
>>>>>>> eeb9c5ad
                      <div key={dailyTask.id} className="p-2 bg-success-50 rounded-lg">
                        <div className="flex items-start justify-between">
                          <div className="flex-1 min-w-0">
                            <span className="text-sm text-gray-700 block truncate">
                              {dailyTask.task?.title}
                            </span>
                            {dailyTask.plannedTime && (
                              <span className="text-xs text-gray-500">
                                {dailyTask.plannedTime}
                              </span>
                            )}
                          </div>
                          <span className={`text-xs px-2 py-1 rounded-full flex-shrink-0 ml-2 ${
                            dailyTask.status === 'completed' ? 'bg-success-100 text-success-700' :
                            dailyTask.status === 'in_progress' ? 'bg-secondary-100 text-secondary-700' :
                            'bg-gray-100 text-gray-700'
                          }`}>
                            {dailyTask.status === 'completed' ? '已完成' :
                             dailyTask.status === 'in_progress' ? '进行中' : '计划中'}
                          </span>
                        </div>
                      </div>
                    ))}
                  </div>
                </div>
              )}
            </div>
          </div>

          {/* Main Content - Task Library */}
          <div className="lg:col-span-3">
            {/* Task Library */}
            <TaskLibrary
              onTaskSelect={handleTaskSelect}
              selectedTasks={selectedTasks}
              showSelectionMode={true}
              maxSelections={10}
            />

            {/* Selected Tasks Summary */}
            {selectedTasks.length > 0 && (
              <div className="bg-white rounded-xl shadow-sm p-6 mt-6">
                <h3 className="text-lg font-semibold text-gray-900 mb-4">✅ 已选择的任务</h3>
                <div className="bg-gray-50 rounded-lg p-4">
                  <div className="flex items-center justify-between mb-4">
                    <span className="text-sm font-medium text-gray-600">
                      📅 {new Date(selectedDate).toLocaleDateString('zh-CN', { 
                        year: 'numeric', 
                        month: 'long', 
                        day: 'numeric',
                        weekday: 'long'
                      })}
                    </span>
                    <div className="text-sm text-gray-600">
                      总计: {getTotalTime()} 分钟 | {getTotalPoints()} 积分
                    </div>
                  </div>
                  
                  <div className="space-y-2">
                    {selectedTasks.map((task) => (
                      <div key={task.id} className="flex items-center justify-between p-3 rounded-lg border border-gray-200 bg-white">
                        <div className="flex items-center space-x-3">
                          <div>
                            <div className="font-medium text-gray-900">{task.title}</div>
                            <div className="text-xs text-gray-500">
                              {task.estimatedTime}分钟 • {task.points}积分 • {task.category}
                            </div>
                          </div>
                        </div>
                        <button
                          onClick={() => handleTaskSelect(task)}
                          className="text-danger-500 hover:text-danger-700 ml-2 flex-shrink-0"
                        >
                          ❌
                        </button>
                      </div>
                    ))}
                  </div>
                </div>
              </div>
            )}
          </div>
        </div>
      </div>
    </div>
  );
};

export default EnhancedTaskPlanning;<|MERGE_RESOLUTION|>--- conflicted
+++ resolved
@@ -1,446 +1,434 @@
-import React, { useState, useEffect } from 'react';
-import { useAuth } from '../contexts/AuthContext';
-import { Task, DailyTask } from '../types';
-import { detectNetworkAndGetApiServiceSync } from '../services/compatibleApi';
-import TaskLibrary from '../components/TaskLibrary';
-import { getCurrentWeek, formatDate } from '../utils/statisticsService';
-import { LoadingSpinner, ErrorDisplay, useDataState, withRetry } from '../utils/errorHandling.jsx';
-
-interface WeeklySchedule {
-  userId: string;
-  weekStart: string;
-  tasks: DailyTask[];
-  totalPlannedTasks: number;
-  totalCompletedTasks: number;
-  totalPointsEarned: number;
-  completionRate: number;
-}
-
-interface SchedulingConflict {
-  hasConflicts: boolean;
-  conflict?: {
-    date: string;
-    timeSlot: string;
-    conflictingTasks: {
-      taskId: string;
-      title: string;
-      plannedTime: string;
-      estimatedTime: number;
-    }[];
-    suggestions: {
-      action: string;
-      details: string;
-    }[];
-  };
-}
-
-const EnhancedTaskPlanning: React.FC = () => {
-  const { user } = useAuth();
-  const [selectedDate, setSelectedDate] = useState(new Date().toISOString().split('T')[0]);
-  const [selectedTasks, setSelectedTasks] = useState<Task[]>([]);
-  const [planningTask, setPlanningTask] = useState(false);
-  // Removed planning mode toggle - using single simplified planning
-  
-  // Use data state management hooks
-  const dailyTasksState = useDataState<DailyTask[]>([]);
-  const weeklyScheduleState = useDataState<WeeklySchedule | null>(null);
-  
-  // Simplified planning - removed advanced scheduling features
-
-  useEffect(() => {
-    if (user) {
-      loadDailyTasks();
-      loadWeeklySchedule();
-    }
-  }, [user, selectedDate]); // eslint-disable-line react-hooks/exhaustive-deps
-
-  const loadDailyTasks = async () => {
-    dailyTasksState.setLoading({ 
-      isLoading: true, 
-      loadingMessage: '正在加载每日任务...' 
-    });
-
-    try {
-      const result = await withRetry(
-        async () => {
-          const apiService = detectNetworkAndGetApiServiceSync();
-          const response = await apiService.getDailyTasks({ date: selectedDate }) as any;
-          
-          if (!response.success) {
-            throw new Error(response.error || '加载每日任务失败');
-          }
-          
-          return response.data.dailyTasks;
-        },
-        {
-          maxRetries: 2,
-          baseDelay: 1000
-        }
-      );
-
-      dailyTasksState.setData(result);
-    } catch (error: any) {
-      console.error('Error loading daily tasks:', error);
-      dailyTasksState.setError(error, '每日任务加载', loadDailyTasks);
-    }
-  };
-
-  const loadWeeklySchedule = async () => {
-    weeklyScheduleState.setLoading({ 
-      isLoading: true, 
-      loadingMessage: '正在加载周时间表...' 
-    });
-
-    try {
-      const result = await withRetry(
-        async () => {
-          const apiService = detectNetworkAndGetApiServiceSync();
-          // Try to get weekly stats through the compatible API
-          const response = await apiService.getWeeklyStats({ 
-            weekStart: getWeekStart(selectedDate) 
-          }) as any;
-          
-          if (response.success) {
-            return response.data;
-          } else {
-            // Fallback to a mock schedule
-            return {
-              userId: user?.id,
-              weekStart: getWeekStart(selectedDate),
-              tasks: [],
-              totalPlannedTasks: 0,
-              totalCompletedTasks: 0,
-              totalPointsEarned: 0,
-              completionRate: 0
-            };
-          }
-        },
-        {
-          maxRetries: 1,
-          baseDelay: 1000
-        }
-      );
-
-      weeklyScheduleState.setData(result);
-    } catch (error: any) {
-      console.error('Error loading weekly schedule:', error);
-      // Set default data instead of error for weekly schedule
-      weeklyScheduleState.setData({
-        userId: user?.id || '',
-        weekStart: getWeekStart(selectedDate),
-        tasks: [],
-        totalPlannedTasks: 0,
-        totalCompletedTasks: 0,
-        totalPointsEarned: 0,
-        completionRate: 0
-      });
-    }
-  };
-
-  const getWeekStart = (date?: string) => {
-    // Use unified date calculation from statisticsService
-    const referenceDate = date ? new Date(date) : undefined;
-    const weekInfo = getCurrentWeek(referenceDate);
-    return formatDate(weekInfo.monday);
-  };
-
-  const handleTaskSelect = (task: Task) => {
-    setSelectedTasks(prev => {
-      const isSelected = prev.find(t => t.id === task.id);
-      if (isSelected) {
-        return prev.filter(t => t.id !== task.id);
-      } else {
-        return [...prev, task];
-      }
-    });
-  };
-
-  // Removed advanced scheduling functions for simplified planning
-
-  const handlePlanTasks = async () => {
-    if (selectedTasks.length === 0) return;
-
-    try {
-      setPlanningTask(true);
-      const count = selectedTasks.length;
-      
-      for (const task of selectedTasks) {
-        // Check if task is already planned for this date
-<<<<<<< HEAD
-        const existingTask = dailyTasks.find((dt: any) => dt.taskId === task.id);
-=======
-        const existingTask = dailyTasks.find((dt: DailyTask) => dt.taskId === task.id);
->>>>>>> eeb9c5ad
-        if (!existingTask) {
-          const apiService = detectNetworkAndGetApiServiceSync();
-          await apiService.createDailyTask({
-            taskId: task.id,
-            date: selectedDate,
-            priority: 'medium', // Default priority
-            notes: `计划于 ${selectedDate} 完成`,
-          });
-        }
-      }
-
-      setSelectedTasks([]);
-      await loadDailyTasks();
-      await loadWeeklySchedule();
-      
-      alert(`成功规划了 ${count} 个任务！`);
-    } catch (error) {
-      console.error('Error planning tasks:', error);
-      alert('规划任务时出现错误，请重试');
-    } finally {
-      setPlanningTask(false);
-    }
-  };
-
-  const dailyTasks = dailyTasksState.data || [];
-  const weeklySchedule = weeklyScheduleState.data;
-  
-  const isTaskPlanned = (task: Task) => {
-<<<<<<< HEAD
-    return dailyTasks.some((dt: any) => dt.taskId === task.id);
-=======
-    return dailyTasks.some((dt: DailyTask) => dt.taskId === task.id);
->>>>>>> eeb9c5ad
-  };
-
-  const getTotalPoints = () => {
-    return selectedTasks.reduce((sum, task) => sum + task.points, 0);
-  };
-
-  const getTotalTime = () => {
-    return selectedTasks.reduce((sum, task) => sum + task.estimatedTime, 0);
-  };
-
-  const getWeekDays = () => {
-    const days = [];
-    const start = new Date(getWeekStart(selectedDate));
-    
-    for (let i = 0; i < 7; i++) {
-      const date = new Date(start);
-      date.setDate(start.getDate() + i);
-      days.push({
-        date: date.toISOString().split('T')[0],
-        dayName: date.toLocaleDateString('zh-CN', { weekday: 'short' }),
-        dayNumber: date.getDate(),
-        isToday: date.toISOString().split('T')[0] === new Date().toISOString().split('T')[0],
-        isSelected: date.toISOString().split('T')[0] === selectedDate,
-      });
-    }
-    
-    return days;
-  };
-
-  if (!user) {
-    return null;
-  }
-
-  return (
-    <div className="p-6">
-      {/* Header */}
-      <div className="mb-8">
-        <h1 className="text-3xl font-bold text-cartoon-dark mb-2 font-fun">🎯 智能任务规划</h1>
-        <p className="text-cartoon-gray">高效管理您的每日任务安排，精准时间规划</p>
-      </div>
-
-      <div className="max-w-7xl mx-auto px-4 sm:px-6 lg:px-8 py-8">
-        <div className="grid grid-cols-1 lg:grid-cols-4 gap-6">
-          {/* Sidebar - Planning Panel */}
-          <div className="lg:col-span-1">
-            <div className="space-y-6">
-              {/* Week Calendar */}
-              <div className="bg-white rounded-xl shadow-sm p-6">
-                <h3 className="text-lg font-semibold text-gray-900 mb-4">📅 本周视图</h3>
-                <div className="grid grid-cols-7 gap-1 mb-4">
-                  {getWeekDays().map((day) => (
-                    <button
-                      key={day.date}
-                      onClick={() => setSelectedDate(day.date)}
-                      className={`p-2 text-center rounded-lg text-xs font-medium transition-colors duration-200 ${
-                        day.isSelected
-                          ? 'bg-primary-600 text-white'
-                          : day.isToday
-                          ? 'bg-primary-100 text-primary-700'
-                          : 'bg-gray-50 text-gray-700 hover:bg-gray-100'
-                      }`}
-                    >
-                      <div>{day.dayName}</div>
-                      <div className="text-lg">{day.dayNumber}</div>
-                    </button>
-                  ))}
-                </div>
-                
-                {weeklySchedule && (
-                  <div className="space-y-2 text-sm">
-                    <div className="flex justify-between">
-                      <span>本周任务:</span>
-                      <span className="font-semibold">{weeklySchedule.totalPlannedTasks}</span>
-                    </div>
-                    <div className="flex justify-between">
-                      <span>已完成:</span>
-                      <span className="font-semibold text-green-600">{weeklySchedule.totalCompletedTasks}</span>
-                    </div>
-                    <div className="flex justify-between">
-                      <span>完成率:</span>
-                      <span className="font-semibold text-primary-600">
-                        {Math.round(weeklySchedule.completionRate * 100)}%
-                      </span>
-                    </div>
-                    <div className="flex justify-between">
-                      <span>获得积分:</span>
-                      <span className="font-semibold text-yellow-600">{weeklySchedule.totalPointsEarned}</span>
-                    </div>
-                  </div>
-                )}
-              </div>
-
-              {/* Task Planning Actions */}
-              <div className="bg-white rounded-xl shadow-sm p-6">
-                <h3 className="text-lg font-semibold text-gray-900 mb-4">📅 任务规划</h3>
-                <p className="text-sm text-gray-600 mb-4">选择任务后点击规划按钮添加到今日计划</p>
-              </div>
-
-              {/* Selected Tasks Summary */}
-              {selectedTasks.length > 0 && (
-                <div className="bg-white rounded-xl shadow-sm p-6">
-                  <h4 className="text-md font-semibold text-gray-900 mb-3">✅ 已选任务 ({selectedTasks.length})</h4>
-                  
-                  <div className="space-y-2 mb-4 max-h-48 overflow-y-auto">
-                    {selectedTasks.map((task) => (
-                      <div key={task.id} className="flex items-center justify-between p-2 bg-primary-50 rounded-lg">
-                        <div className="flex-1 min-w-0">
-                          <span className="text-sm text-gray-700 truncate block">{task.title}</span>
-                        </div>
-                        <button
-                          onClick={() => handleTaskSelect(task)}
-                          className="text-danger-500 hover:text-danger-700 ml-2 flex-shrink-0"
-                        >
-                          ❌
-                        </button>
-                      </div>
-                    ))}
-                  </div>
-
-                  <div className="space-y-2 p-3 bg-gray-50 rounded-lg mb-4">
-                    <div className="flex justify-between text-sm">
-                      <span>总积分:</span>
-                      <span className="font-semibold text-primary-600">{getTotalPoints()}</span>
-                    </div>
-                    <div className="flex justify-between text-sm">
-                      <span>总时间:</span>
-                      <span className="font-semibold text-secondary-600">{getTotalTime()}分钟</span>
-                    </div>
-                  </div>
-
-
-                  <button
-                    onClick={handlePlanTasks}
-                    disabled={planningTask}
-                    className="w-full bg-primary-600 hover:bg-primary-700 disabled:opacity-50 disabled:cursor-not-allowed text-white py-3 px-4 rounded-lg font-medium transition-colors duration-200"
-                  >
-                    {planningTask ? '规划中...' : '📅 规划任务'}
-                  </button>
-                </div>
-              )}
-
-              {/* Today's Tasks */}
-              {dailyTasks.length > 0 && (
-                <div className="bg-white rounded-xl shadow-sm p-6">
-                  <h4 className="text-md font-semibold text-gray-900 mb-3">📋 今日任务</h4>
-                  <div className="space-y-2">
-<<<<<<< HEAD
-                    {dailyTasks.map((dailyTask: any) => (
-=======
-                    {dailyTasks.map((dailyTask: DailyTask) => (
->>>>>>> eeb9c5ad
-                      <div key={dailyTask.id} className="p-2 bg-success-50 rounded-lg">
-                        <div className="flex items-start justify-between">
-                          <div className="flex-1 min-w-0">
-                            <span className="text-sm text-gray-700 block truncate">
-                              {dailyTask.task?.title}
-                            </span>
-                            {dailyTask.plannedTime && (
-                              <span className="text-xs text-gray-500">
-                                {dailyTask.plannedTime}
-                              </span>
-                            )}
-                          </div>
-                          <span className={`text-xs px-2 py-1 rounded-full flex-shrink-0 ml-2 ${
-                            dailyTask.status === 'completed' ? 'bg-success-100 text-success-700' :
-                            dailyTask.status === 'in_progress' ? 'bg-secondary-100 text-secondary-700' :
-                            'bg-gray-100 text-gray-700'
-                          }`}>
-                            {dailyTask.status === 'completed' ? '已完成' :
-                             dailyTask.status === 'in_progress' ? '进行中' : '计划中'}
-                          </span>
-                        </div>
-                      </div>
-                    ))}
-                  </div>
-                </div>
-              )}
-            </div>
-          </div>
-
-          {/* Main Content - Task Library */}
-          <div className="lg:col-span-3">
-            {/* Task Library */}
-            <TaskLibrary
-              onTaskSelect={handleTaskSelect}
-              selectedTasks={selectedTasks}
-              showSelectionMode={true}
-              maxSelections={10}
-            />
-
-            {/* Selected Tasks Summary */}
-            {selectedTasks.length > 0 && (
-              <div className="bg-white rounded-xl shadow-sm p-6 mt-6">
-                <h3 className="text-lg font-semibold text-gray-900 mb-4">✅ 已选择的任务</h3>
-                <div className="bg-gray-50 rounded-lg p-4">
-                  <div className="flex items-center justify-between mb-4">
-                    <span className="text-sm font-medium text-gray-600">
-                      📅 {new Date(selectedDate).toLocaleDateString('zh-CN', { 
-                        year: 'numeric', 
-                        month: 'long', 
-                        day: 'numeric',
-                        weekday: 'long'
-                      })}
-                    </span>
-                    <div className="text-sm text-gray-600">
-                      总计: {getTotalTime()} 分钟 | {getTotalPoints()} 积分
-                    </div>
-                  </div>
-                  
-                  <div className="space-y-2">
-                    {selectedTasks.map((task) => (
-                      <div key={task.id} className="flex items-center justify-between p-3 rounded-lg border border-gray-200 bg-white">
-                        <div className="flex items-center space-x-3">
-                          <div>
-                            <div className="font-medium text-gray-900">{task.title}</div>
-                            <div className="text-xs text-gray-500">
-                              {task.estimatedTime}分钟 • {task.points}积分 • {task.category}
-                            </div>
-                          </div>
-                        </div>
-                        <button
-                          onClick={() => handleTaskSelect(task)}
-                          className="text-danger-500 hover:text-danger-700 ml-2 flex-shrink-0"
-                        >
-                          ❌
-                        </button>
-                      </div>
-                    ))}
-                  </div>
-                </div>
-              </div>
-            )}
-          </div>
-        </div>
-      </div>
-    </div>
-  );
-};
-
+import React, { useState, useEffect } from 'react';
+import { useAuth } from '../contexts/AuthContext';
+import { Task, DailyTask } from '../types';
+import { detectNetworkAndGetApiServiceSync } from '../services/compatibleApi';
+import TaskLibrary from '../components/TaskLibrary';
+import { getCurrentWeek, formatDate } from '../utils/statisticsService';
+import { LoadingSpinner, ErrorDisplay, useDataState, withRetry } from '../utils/errorHandling.jsx';
+
+interface WeeklySchedule {
+  userId: string;
+  weekStart: string;
+  tasks: DailyTask[];
+  totalPlannedTasks: number;
+  totalCompletedTasks: number;
+  totalPointsEarned: number;
+  completionRate: number;
+}
+
+interface SchedulingConflict {
+  hasConflicts: boolean;
+  conflict?: {
+    date: string;
+    timeSlot: string;
+    conflictingTasks: {
+      taskId: string;
+      title: string;
+      plannedTime: string;
+      estimatedTime: number;
+    }[];
+    suggestions: {
+      action: string;
+      details: string;
+    }[];
+  };
+}
+
+const EnhancedTaskPlanning: React.FC = () => {
+  const { user } = useAuth();
+  const [selectedDate, setSelectedDate] = useState(new Date().toISOString().split('T')[0]);
+  const [selectedTasks, setSelectedTasks] = useState<Task[]>([]);
+  const [planningTask, setPlanningTask] = useState(false);
+  // Removed planning mode toggle - using single simplified planning
+  
+  // Use data state management hooks
+  const dailyTasksState = useDataState<DailyTask[]>([]);
+  const weeklyScheduleState = useDataState<WeeklySchedule | null>(null);
+  
+  // Simplified planning - removed advanced scheduling features
+
+  useEffect(() => {
+    if (user) {
+      loadDailyTasks();
+      loadWeeklySchedule();
+    }
+  }, [user, selectedDate]); // eslint-disable-line react-hooks/exhaustive-deps
+
+  const loadDailyTasks = async () => {
+    dailyTasksState.setLoading({ 
+      isLoading: true, 
+      loadingMessage: '正在加载每日任务...' 
+    });
+
+    try {
+      const result = await withRetry(
+        async () => {
+          const apiService = detectNetworkAndGetApiServiceSync();
+          const response = await apiService.getDailyTasks({ date: selectedDate }) as any;
+          
+          if (!response.success) {
+            throw new Error(response.error || '加载每日任务失败');
+          }
+          
+          return response.data.dailyTasks;
+        },
+        {
+          maxRetries: 2,
+          baseDelay: 1000
+        }
+      );
+
+      dailyTasksState.setData(result);
+    } catch (error: any) {
+      console.error('Error loading daily tasks:', error);
+      dailyTasksState.setError(error, '每日任务加载', loadDailyTasks);
+    }
+  };
+
+  const loadWeeklySchedule = async () => {
+    weeklyScheduleState.setLoading({ 
+      isLoading: true, 
+      loadingMessage: '正在加载周时间表...' 
+    });
+
+    try {
+      const result = await withRetry(
+        async () => {
+          const apiService = detectNetworkAndGetApiServiceSync();
+          // Try to get weekly stats through the compatible API
+          const response = await apiService.getWeeklyStats({ 
+            weekStart: getWeekStart(selectedDate) 
+          }) as any;
+          
+          if (response.success) {
+            return response.data;
+          } else {
+            // Fallback to a mock schedule
+            return {
+              userId: user?.id,
+              weekStart: getWeekStart(selectedDate),
+              tasks: [],
+              totalPlannedTasks: 0,
+              totalCompletedTasks: 0,
+              totalPointsEarned: 0,
+              completionRate: 0
+            };
+          }
+        },
+        {
+          maxRetries: 1,
+          baseDelay: 1000
+        }
+      );
+
+      weeklyScheduleState.setData(result);
+    } catch (error: any) {
+      console.error('Error loading weekly schedule:', error);
+      // Set default data instead of error for weekly schedule
+      weeklyScheduleState.setData({
+        userId: user?.id || '',
+        weekStart: getWeekStart(selectedDate),
+        tasks: [],
+        totalPlannedTasks: 0,
+        totalCompletedTasks: 0,
+        totalPointsEarned: 0,
+        completionRate: 0
+      });
+    }
+  };
+
+  const getWeekStart = (date?: string) => {
+    // Use unified date calculation from statisticsService
+    const referenceDate = date ? new Date(date) : undefined;
+    const weekInfo = getCurrentWeek(referenceDate);
+    return formatDate(weekInfo.monday);
+  };
+
+  const handleTaskSelect = (task: Task) => {
+    setSelectedTasks(prev => {
+      const isSelected = prev.find(t => t.id === task.id);
+      if (isSelected) {
+        return prev.filter(t => t.id !== task.id);
+      } else {
+        return [...prev, task];
+      }
+    });
+  };
+
+  // Removed advanced scheduling functions for simplified planning
+
+  const handlePlanTasks = async () => {
+    if (selectedTasks.length === 0) return;
+
+    try {
+      setPlanningTask(true);
+      const count = selectedTasks.length;
+      
+      for (const task of selectedTasks) {
+        // Check if task is already planned for this date
+        const existingTask = dailyTasks.find((dt: DailyTask) => dt.taskId === task.id);
+        if (!existingTask) {
+          const apiService = detectNetworkAndGetApiServiceSync();
+          await apiService.createDailyTask({
+            taskId: task.id,
+            date: selectedDate,
+            priority: 'medium', // Default priority
+            notes: `计划于 ${selectedDate} 完成`,
+          });
+        }
+      }
+
+      setSelectedTasks([]);
+      await loadDailyTasks();
+      await loadWeeklySchedule();
+      
+      alert(`成功规划了 ${count} 个任务！`);
+    } catch (error) {
+      console.error('Error planning tasks:', error);
+      alert('规划任务时出现错误，请重试');
+    } finally {
+      setPlanningTask(false);
+    }
+  };
+
+  const dailyTasks = dailyTasksState.data || [];
+  const weeklySchedule = weeklyScheduleState.data;
+  
+  const isTaskPlanned = (task: Task) => {
+    return dailyTasks.some((dt: DailyTask) => dt.taskId === task.id);
+  };
+
+  const getTotalPoints = () => {
+    return selectedTasks.reduce((sum, task) => sum + task.points, 0);
+  };
+
+  const getTotalTime = () => {
+    return selectedTasks.reduce((sum, task) => sum + task.estimatedTime, 0);
+  };
+
+  const getWeekDays = () => {
+    const days = [];
+    const start = new Date(getWeekStart(selectedDate));
+    
+    for (let i = 0; i < 7; i++) {
+      const date = new Date(start);
+      date.setDate(start.getDate() + i);
+      days.push({
+        date: date.toISOString().split('T')[0],
+        dayName: date.toLocaleDateString('zh-CN', { weekday: 'short' }),
+        dayNumber: date.getDate(),
+        isToday: date.toISOString().split('T')[0] === new Date().toISOString().split('T')[0],
+        isSelected: date.toISOString().split('T')[0] === selectedDate,
+      });
+    }
+    
+    return days;
+  };
+
+  if (!user) {
+    return null;
+  }
+
+  return (
+    <div className="p-6">
+      {/* Header */}
+      <div className="mb-8">
+        <h1 className="text-3xl font-bold text-cartoon-dark mb-2 font-fun">🎯 智能任务规划</h1>
+        <p className="text-cartoon-gray">高效管理您的每日任务安排，精准时间规划</p>
+      </div>
+
+      <div className="max-w-7xl mx-auto px-4 sm:px-6 lg:px-8 py-8">
+        <div className="grid grid-cols-1 lg:grid-cols-4 gap-6">
+          {/* Sidebar - Planning Panel */}
+          <div className="lg:col-span-1">
+            <div className="space-y-6">
+              {/* Week Calendar */}
+              <div className="bg-white rounded-xl shadow-sm p-6">
+                <h3 className="text-lg font-semibold text-gray-900 mb-4">📅 本周视图</h3>
+                <div className="grid grid-cols-7 gap-1 mb-4">
+                  {getWeekDays().map((day) => (
+                    <button
+                      key={day.date}
+                      onClick={() => setSelectedDate(day.date)}
+                      className={`p-2 text-center rounded-lg text-xs font-medium transition-colors duration-200 ${
+                        day.isSelected
+                          ? 'bg-primary-600 text-white'
+                          : day.isToday
+                          ? 'bg-primary-100 text-primary-700'
+                          : 'bg-gray-50 text-gray-700 hover:bg-gray-100'
+                      }`}
+                    >
+                      <div>{day.dayName}</div>
+                      <div className="text-lg">{day.dayNumber}</div>
+                    </button>
+                  ))}
+                </div>
+                
+                {weeklySchedule && (
+                  <div className="space-y-2 text-sm">
+                    <div className="flex justify-between">
+                      <span>本周任务:</span>
+                      <span className="font-semibold">{weeklySchedule.totalPlannedTasks}</span>
+                    </div>
+                    <div className="flex justify-between">
+                      <span>已完成:</span>
+                      <span className="font-semibold text-green-600">{weeklySchedule.totalCompletedTasks}</span>
+                    </div>
+                    <div className="flex justify-between">
+                      <span>完成率:</span>
+                      <span className="font-semibold text-primary-600">
+                        {Math.round(weeklySchedule.completionRate * 100)}%
+                      </span>
+                    </div>
+                    <div className="flex justify-between">
+                      <span>获得积分:</span>
+                      <span className="font-semibold text-yellow-600">{weeklySchedule.totalPointsEarned}</span>
+                    </div>
+                  </div>
+                )}
+              </div>
+
+              {/* Task Planning Actions */}
+              <div className="bg-white rounded-xl shadow-sm p-6">
+                <h3 className="text-lg font-semibold text-gray-900 mb-4">📅 任务规划</h3>
+                <p className="text-sm text-gray-600 mb-4">选择任务后点击规划按钮添加到今日计划</p>
+              </div>
+
+              {/* Selected Tasks Summary */}
+              {selectedTasks.length > 0 && (
+                <div className="bg-white rounded-xl shadow-sm p-6">
+                  <h4 className="text-md font-semibold text-gray-900 mb-3">✅ 已选任务 ({selectedTasks.length})</h4>
+                  
+                  <div className="space-y-2 mb-4 max-h-48 overflow-y-auto">
+                    {selectedTasks.map((task) => (
+                      <div key={task.id} className="flex items-center justify-between p-2 bg-primary-50 rounded-lg">
+                        <div className="flex-1 min-w-0">
+                          <span className="text-sm text-gray-700 truncate block">{task.title}</span>
+                        </div>
+                        <button
+                          onClick={() => handleTaskSelect(task)}
+                          className="text-danger-500 hover:text-danger-700 ml-2 flex-shrink-0"
+                        >
+                          ❌
+                        </button>
+                      </div>
+                    ))}
+                  </div>
+
+                  <div className="space-y-2 p-3 bg-gray-50 rounded-lg mb-4">
+                    <div className="flex justify-between text-sm">
+                      <span>总积分:</span>
+                      <span className="font-semibold text-primary-600">{getTotalPoints()}</span>
+                    </div>
+                    <div className="flex justify-between text-sm">
+                      <span>总时间:</span>
+                      <span className="font-semibold text-secondary-600">{getTotalTime()}分钟</span>
+                    </div>
+                  </div>
+
+
+                  <button
+                    onClick={handlePlanTasks}
+                    disabled={planningTask}
+                    className="w-full bg-primary-600 hover:bg-primary-700 disabled:opacity-50 disabled:cursor-not-allowed text-white py-3 px-4 rounded-lg font-medium transition-colors duration-200"
+                  >
+                    {planningTask ? '规划中...' : '📅 规划任务'}
+                  </button>
+                </div>
+              )}
+
+              {/* Today's Tasks */}
+              {dailyTasks.length > 0 && (
+                <div className="bg-white rounded-xl shadow-sm p-6">
+                  <h4 className="text-md font-semibold text-gray-900 mb-3">📋 今日任务</h4>
+                  <div className="space-y-2">
+                    {dailyTasks.map((dailyTask: DailyTask) => (
+                      <div key={dailyTask.id} className="p-2 bg-success-50 rounded-lg">
+                        <div className="flex items-start justify-between">
+                          <div className="flex-1 min-w-0">
+                            <span className="text-sm text-gray-700 block truncate">
+                              {dailyTask.task?.title}
+                            </span>
+                            {dailyTask.plannedTime && (
+                              <span className="text-xs text-gray-500">
+                                {dailyTask.plannedTime}
+                              </span>
+                            )}
+                          </div>
+                          <span className={`text-xs px-2 py-1 rounded-full flex-shrink-0 ml-2 ${
+                            dailyTask.status === 'completed' ? 'bg-success-100 text-success-700' :
+                            dailyTask.status === 'in_progress' ? 'bg-secondary-100 text-secondary-700' :
+                            'bg-gray-100 text-gray-700'
+                          }`}>
+                            {dailyTask.status === 'completed' ? '已完成' :
+                             dailyTask.status === 'in_progress' ? '进行中' : '计划中'}
+                          </span>
+                        </div>
+                      </div>
+                    ))}
+                  </div>
+                </div>
+              )}
+            </div>
+          </div>
+
+          {/* Main Content - Task Library */}
+          <div className="lg:col-span-3">
+            {/* Task Library */}
+            <TaskLibrary
+              onTaskSelect={handleTaskSelect}
+              selectedTasks={selectedTasks}
+              showSelectionMode={true}
+              maxSelections={10}
+            />
+
+            {/* Selected Tasks Summary */}
+            {selectedTasks.length > 0 && (
+              <div className="bg-white rounded-xl shadow-sm p-6 mt-6">
+                <h3 className="text-lg font-semibold text-gray-900 mb-4">✅ 已选择的任务</h3>
+                <div className="bg-gray-50 rounded-lg p-4">
+                  <div className="flex items-center justify-between mb-4">
+                    <span className="text-sm font-medium text-gray-600">
+                      📅 {new Date(selectedDate).toLocaleDateString('zh-CN', { 
+                        year: 'numeric', 
+                        month: 'long', 
+                        day: 'numeric',
+                        weekday: 'long'
+                      })}
+                    </span>
+                    <div className="text-sm text-gray-600">
+                      总计: {getTotalTime()} 分钟 | {getTotalPoints()} 积分
+                    </div>
+                  </div>
+                  
+                  <div className="space-y-2">
+                    {selectedTasks.map((task) => (
+                      <div key={task.id} className="flex items-center justify-between p-3 rounded-lg border border-gray-200 bg-white">
+                        <div className="flex items-center space-x-3">
+                          <div>
+                            <div className="font-medium text-gray-900">{task.title}</div>
+                            <div className="text-xs text-gray-500">
+                              {task.estimatedTime}分钟 • {task.points}积分 • {task.category}
+                            </div>
+                          </div>
+                        </div>
+                        <button
+                          onClick={() => handleTaskSelect(task)}
+                          className="text-danger-500 hover:text-danger-700 ml-2 flex-shrink-0"
+                        >
+                          ❌
+                        </button>
+                      </div>
+                    ))}
+                  </div>
+                </div>
+              </div>
+            )}
+          </div>
+        </div>
+      </div>
+    </div>
+  );
+};
+
 export default EnhancedTaskPlanning;